package connect

import (
	"context"
	"errors"
	"fmt"
	"math"
	"sync"
	"time"
	// "runtime/debug"
	// "runtime"
	// "reflect"
	mathrand "math/rand"
	"strings"

	"golang.org/x/exp/maps"

	"google.golang.org/protobuf/proto"

	"github.com/golang/glog"

	"bringyour.com/protocol"
)

/*
Sends frames to destinations with properties:
- as long the sending client is active, frames are eventually delivered up to timeout
- frames are received in order of send
- sender is notified when frames are received
- sender and receiver account for mutual transfer with a shared contract
- return transfer is accounted to the sender
- support for multiple routes to the destination
- senders are verified with pre-exchanged keys
- high throughput and bounded resource usage

*/

/*
Each transport should apply the forwarding ACL:
- reject if source id does not match network id
- reject if not an active contract between sender and receiver

*/

// The transfer speed of each client is limited by its slowest destination.
// All traffic is multiplexed to a single connection, and blocking
// the connection ultimately limits the rate of `SendWithTimeout`.
// In this a client is similar to a socket. Multiple clients
// can be active in parallel, each limited by their slowest destination.

// *important* note on how "nack" transfer works with contracts
// nack data is associated with a contract, which is sent with ack=true
// on the other side, if the contract_id is not active when the nack arrives,
// the nack is dropped.
// To avoid racing the nack message with the ack contract,
// nacks are sent as ack until the contract is acked

// use 0 for deadlock testing
const DefaultTransferBufferSize = 32

const VerifyForwardMessages = false

type AckFunction = func(err error)

// provideMode is the mode of where these frames are from: network, friends and family, public
// provideMode nil means no contract
type ReceiveFunction = func(source TransferPath, frames []*protocol.Frame, provideMode protocol.ProvideMode)
type ForwardFunction = func(path TransferPath, transferFrameBytes []byte)

func DefaultClientSettings() *ClientSettings {
	return &ClientSettings{
		SendBufferSize:          DefaultTransferBufferSize,
		ForwardBufferSize:       DefaultTransferBufferSize,
		ReadTimeout:             30 * time.Second,
		BufferTimeout:           30 * time.Second,
		ControlWriteTimeout:     15 * time.Second,
		ControlPingTimeout:      time.Duration(0),
		SendBufferSettings:      DefaultSendBufferSettings(),
		ReceiveBufferSettings:   DefaultReceiveBufferSettings(),
		ForwardBufferSettings:   DefaultForwardBufferSettings(),
		ContractManagerSettings: DefaultContractManagerSettings(),
		StreamManagerSettings:   DefaultStreamManagerSettings(),
	}
}

func DefaultClientSettingsNoNetworkEvents() *ClientSettings {
	clientSettings := DefaultClientSettings()
	clientSettings.ContractManagerSettings = DefaultContractManagerSettingsNoNetworkEvents()
	return clientSettings
}

func DefaultSendBufferSettings() *SendBufferSettings {
	return &SendBufferSettings{
		CreateContractTimeout:       30 * time.Second,
		CreateContractRetryInterval: 5 * time.Second,
		MinResendInterval:           1 * time.Second,
		MaxResendInterval:           5 * time.Second,
		// no backoff
		// ResendBackoffScale: 0,
		RttScale:         1.2,
		RttWindowSize:    128,
		RttWindowTimeout: 5 * time.Second,
		AckTimeout:       30 * time.Second,
		IdleTimeout:      60 * time.Second,
		// pause on resend for selectively acked messaged
		SelectiveAckTimeout: 30 * time.Second,
		SequenceBufferSize:  DefaultTransferBufferSize,
		AckBufferSize:       DefaultTransferBufferSize,
		MinMessageByteCount: ByteCount(1),
		// this includes transport reconnections
		WriteTimeout:            15 * time.Second,
		ResendQueueMaxByteCount: mib(2),
		ContractFillFraction:    0.5,
	}
}

func DefaultReceiveBufferSettings() *ReceiveBufferSettings {
	return &ReceiveBufferSettings{
		GapTimeout: 30 * time.Second,
		// the receive idle timeout should be a bit longer than the send idle timeout
		IdleTimeout:        120 * time.Second,
		SequenceBufferSize: DefaultTransferBufferSize,
		// AckBufferSize: DefaultTransferBufferSize,
		AckCompressTimeout:  time.Duration(0),
		MinMessageByteCount: ByteCount(1),
		// ResendAbuseThreshold: 4,
		// ResendAbuseMultiple:  0.5,
		MaxPeerAuditDuration: 60 * time.Second,
		// this includes transport reconnections
		WriteTimeout:             15 * time.Second,
<<<<<<< HEAD
		ReceiveQueueMaxByteCount: mib(2),
		AllowLegacyNack:          true,
=======
		ReceiveQueueMaxByteCount: mib(2) + kib(512),
>>>>>>> e6a1353d
	}
}

func DefaultForwardBufferSettings() *ForwardBufferSettings {
	return &ForwardBufferSettings{
		IdleTimeout:        60 * time.Second,
		SequenceBufferSize: DefaultTransferBufferSize,
		WriteTimeout:       15 * time.Second,
	}
}

type SendPack struct {
	TransferOptions

	// frame and destination is repacked by the send buffer into a Pack,
	// with destination and frame from the tframe, and other pack properties filled in by the buffer
	Frame           *protocol.Frame
	Destination     TransferPath
	IntermediaryIds MultiHopId
	// called (true) when the pack is ack'd, or (false) if not ack'd (closed before ack)
	AckCallback      AckFunction
	MessageByteCount ByteCount
	Ctx              context.Context
}

type ReceivePack struct {
	Source           TransferPath
	SequenceId       Id
	Pack             *protocol.Pack
	ReceiveCallback  ReceiveFunction
	MessageByteCount ByteCount
	Ctx              context.Context
}

type ForwardPack struct {
	Destination        TransferPath
	TransferFrameBytes []byte
	Ctx                context.Context
}

type TransferOptions struct {
	// items can choose to not be acked
	// in this case, the ack callback is called on send, and no retry is done
	// when false, items may arrive out of order amongst un-acked sequence neighbors
	Ack bool
	// use a companion contract
	// a companion contract replies to an existing contract
	// using this option limits the destination to clients that have an active contract to the sender
	CompanionContract bool
	// force contract streams, even when there are zero intermediaries
	ForceStream bool
}

func DefaultTransferOpts() TransferOptions {
	return TransferOptions{
		Ack:               true,
		CompanionContract: false,
		ForceStream:       false,
	}
}

type transferOptionsSetAck struct {
	Ack bool
}

func NoAck() transferOptionsSetAck {
	return transferOptionsSetAck{
		Ack: false,
	}
}

type transferOptionsSetCompanionContract struct {
	CompanionContract bool
}

func CompanionContract() transferOptionsSetCompanionContract {
	return transferOptionsSetCompanionContract{
		CompanionContract: true,
	}
}

type transferOptionsSetForceStream struct {
	ForceStream bool
}

func ForceStream() transferOptionsSetForceStream {
	return transferOptionsSetForceStream{
		ForceStream: true,
	}
}

type transferCtx struct {
	Ctx context.Context
}

func Ctx(ctx context.Context) transferCtx {
	return transferCtx{
		Ctx: ctx,
	}
}

type ClientSettings struct {
	SendBufferSize      int
	ForwardBufferSize   int
	ReadTimeout         time.Duration
	BufferTimeout       time.Duration
	ControlWriteTimeout time.Duration
	// if 0, the client will not send control pings
	ControlPingTimeout time.Duration

	SendBufferSettings      *SendBufferSettings
	ReceiveBufferSettings   *ReceiveBufferSettings
	ForwardBufferSettings   *ForwardBufferSettings
	ContractManagerSettings *ContractManagerSettings
	StreamManagerSettings   *StreamManagerSettings
}

// note all callbacks are wrapped to check for nil and recover from errors
type Client struct {
	ctx    context.Context
	cancel context.CancelFunc

	clientId  Id
	clientTag string
	clientOob OutOfBandControl

	settings *ClientSettings

	receiveCallbacks *CallbackList[ReceiveFunction]
	forwardCallbacks *CallbackList[ForwardFunction]

	loopback chan *SendPack

	routeManager    *RouteManager
	contractManager *ContractManager
	streamManager   *StreamManager
	sendBuffer      *SendBuffer
	receiveBuffer   *ReceiveBuffer
	forwardBuffer   *ForwardBuffer

	contractManagerUnsub func()
	streamManagerUnsub   func()
}

func NewClientWithDefaults(
	ctx context.Context,
	clientId Id,
	clientOob OutOfBandControl,
) *Client {
	return NewClient(
		ctx,
		clientId,
		clientOob,
		DefaultClientSettings(),
	)
}

func NewClient(
	ctx context.Context,
	clientId Id,
	clientOob OutOfBandControl,
	settings *ClientSettings,
) *Client {
	clientTag := clientId.String()
	return NewClientWithTag(ctx, clientId, clientTag, clientOob, settings)
}

func NewClientWithTag(
	ctx context.Context,
	clientId Id,
	clientTag string,
	clientOob OutOfBandControl,
	settings *ClientSettings,
) *Client {
	cancelCtx, cancel := context.WithCancel(ctx)
	client := &Client{
		ctx:              cancelCtx,
		cancel:           cancel,
		clientId:         clientId,
		clientTag:        clientTag,
		clientOob:        clientOob,
		settings:         settings,
		receiveCallbacks: NewCallbackList[ReceiveFunction](),
		forwardCallbacks: NewCallbackList[ForwardFunction](),
		loopback:         make(chan *SendPack),
	}

	routeManager := NewRouteManager(ctx, clientTag)
	contractManager := NewContractManager(ctx, client, settings.ContractManagerSettings)
	streamManager := NewStreamManager(ctx, client, settings.StreamManagerSettings)

	client.contractManagerUnsub = client.AddReceiveCallback(contractManager.Receive)
	client.streamManagerUnsub = client.AddReceiveCallback(streamManager.Receive)

	client.initBuffers(routeManager, contractManager, streamManager)

	go client.run()

	return client
}

func (self *Client) initBuffers(
	routeManager *RouteManager,
	contractManager *ContractManager,
	streamManager *StreamManager,
) {
	self.routeManager = routeManager
	self.contractManager = contractManager
	self.streamManager = streamManager
	self.sendBuffer = NewSendBuffer(self.ctx, self, self.settings.SendBufferSettings)
	self.receiveBuffer = NewReceiveBuffer(self.ctx, self, self.settings.ReceiveBufferSettings)
	self.forwardBuffer = NewForwardBuffer(self.ctx, self, self.settings.ForwardBufferSettings)
}

func (self *Client) RouteManager() *RouteManager {
	return self.routeManager
}

func (self *Client) ContractManager() *ContractManager {
	return self.contractManager
}

func (self *Client) ClientId() Id {
	return self.clientId
}

func (self *Client) ClientTag() string {
	return self.clientTag
}

func (self *Client) ClientOob() OutOfBandControl {
	return self.clientOob
}

func (self *Client) ReportAbuse(source TransferPath) {
	peerAudit := NewSequencePeerAudit(self, source, 0)
	peerAudit.Update(func(peerAudit *PeerAudit) {
		peerAudit.Abuse = true
	})
	peerAudit.Complete()
}

func (self *Client) ForwardWithTimeout(transferFrameBytes []byte, timeout time.Duration, opts ...any) bool {
	success, err := self.ForwardWithTimeoutDetailed(transferFrameBytes, timeout, opts...)
	return success && err == nil
}

func (self *Client) ForwardWithTimeoutDetailed(transferFrameBytes []byte, timeout time.Duration, opts ...any) (bool, error) {
	select {
	case <-self.ctx.Done():
		return false, errors.New("Done")
	default:
	}

	var filteredTransferFrame protocol.FilteredTransferFrame
	if err := proto.Unmarshal(transferFrameBytes, &filteredTransferFrame); err != nil {
		// bad protobuf
		return false, err
	}

	path, err := TransferPathFromProtobuf(filteredTransferFrame.TransferPath)
	if err != nil {
		// bad protobuf
		return false, err
	}

	destination := path.DestinationMask()

	ctx := context.Background()
	for _, opt := range opts {
		switch v := opt.(type) {
		case transferCtx:
			ctx = v.Ctx
		}
	}

	forwardPack := &ForwardPack{
		Destination:        destination,
		TransferFrameBytes: transferFrameBytes,
		Ctx:                ctx,
	}

	return self.forwardBuffer.Pack(forwardPack, timeout)
}

func (self *Client) Forward(transferFrameBytes []byte, opts ...any) bool {
	return self.ForwardWithTimeout(transferFrameBytes, -1, opts...)
}

func (self *Client) SendWithTimeout(
	frame *protocol.Frame,
	destination TransferPath,
	ackCallback AckFunction,
	timeout time.Duration,
	opts ...any,
) bool {
	success, err := self.SendWithTimeoutDetailed(frame, destination, ackCallback, timeout, opts...)
	return success && err == nil
}

func (self *Client) SendWithTimeoutDetailed(
	frame *protocol.Frame,
	destination TransferPath,
	ackCallback AckFunction,
	timeout time.Duration,
	opts ...any,
) (bool, error) {
	return self.sendWithTimeoutDetailed(
		frame,
		destination,
		MultiHopId{},
		ackCallback,
		timeout,
		opts...,
	)
}

func (self *Client) SendMultiHopWithTimeout(
	frame *protocol.Frame,
	destination MultiHopId,
	ackCallback AckFunction,
	timeout time.Duration,
	opts ...any,
) bool {
	success, err := self.SendMultiHopWithTimeoutDetailed(frame, destination, ackCallback, timeout, opts...)
	return success && err == nil
}

func (self *Client) SendMultiHopWithTimeoutDetailed(
	frame *protocol.Frame,
	destination MultiHopId,
	ackCallback AckFunction,
	timeout time.Duration,
	opts ...any,
) (bool, error) {
	if destination.Len() == 0 {
		return false, errors.New("Must have at least one destination id.")
	}
	intermediaryIds, destinationId := destination.SplitTail()
	// note we do not force stream here
	// legacy no-intermediary will not use streams by default
	return self.sendWithTimeoutDetailed(
		frame,
		DestinationId(destinationId),
		intermediaryIds,
		ackCallback,
		timeout,
		opts...,
	)
}

func (self *Client) sendWithTimeout(
	frame *protocol.Frame,
	destination TransferPath,
	intermediaryIds MultiHopId,
	ackCallback AckFunction,
	timeout time.Duration,
	opts ...any,
) bool {
	success, err := self.sendWithTimeoutDetailed(frame, destination, intermediaryIds, ackCallback, timeout, opts...)
	return success && err == nil
}

func (self *Client) sendWithTimeoutDetailed(
	frame *protocol.Frame,
	destination TransferPath,
	intermediaryIds MultiHopId,
	ackCallback AckFunction,
	timeout time.Duration,
	opts ...any,
) (bool, error) {
	if !destination.IsDestinationMask() {
		panic(fmt.Errorf("Destination required for send: %s", destination))
	}

	select {
	case <-self.ctx.Done():
		return false, errors.New("Done")
	default:
	}

	safeAckCallback := func(err error) {
		if ackCallback != nil {
			HandleError(func() {
				ackCallback(err)
			})
		}
	}

	ctx := context.Background()
	transferOpts := DefaultTransferOpts()
	for _, opt := range opts {
		switch v := opt.(type) {
		case TransferOptions:
			transferOpts = v
		case transferOptionsSetAck:
			transferOpts.Ack = v.Ack
		case transferOptionsSetForceStream:
			transferOpts.ForceStream = v.ForceStream
		case transferOptionsSetCompanionContract:
			transferOpts.CompanionContract = v.CompanionContract
		case transferCtx:
			ctx = v.Ctx
		}
	}

	messageByteCount := ByteCount(len(frame.MessageBytes))
	sendPack := &SendPack{
		TransferOptions:  transferOpts,
		Frame:            frame,
		Destination:      destination,
		IntermediaryIds:  intermediaryIds,
		AckCallback:      safeAckCallback,
		MessageByteCount: messageByteCount,
		Ctx:              ctx,
	}

	if sendPack.Destination.DestinationId == self.clientId {
		// loopback
		if timeout < 0 {
			select {
			case <-ctx.Done():
				return false, errors.New("Done")
			case <-self.ctx.Done():
				return false, errors.New("Done")
			case self.loopback <- sendPack:
				return true, nil
			}
		} else if timeout == 0 {
			select {
			case <-ctx.Done():
				return false, errors.New("Done")
			case <-self.ctx.Done():
				return false, errors.New("Done")
			case self.loopback <- sendPack:
				return true, nil
			default:
				return false, nil
			}
		} else {
			select {
			case <-ctx.Done():
				return false, errors.New("Done")
			case <-self.ctx.Done():
				return false, errors.New("Done")
			case self.loopback <- sendPack:
				return true, nil
			case <-time.After(timeout):
				return false, nil
			}
		}
	} else {
		return self.sendBuffer.Pack(sendPack, timeout)
	}
}

func (self *Client) SendControlWithTimeout(frame *protocol.Frame, ackCallback AckFunction, timeout time.Duration) bool {
	return self.SendWithTimeout(
		frame,
		DestinationId(ControlId),
		ackCallback,
		timeout,
	)
}

func (self *Client) Send(frame *protocol.Frame, destination TransferPath, ackCallback AckFunction) bool {
	return self.SendWithTimeout(frame, destination, ackCallback, -1)
}

func (self *Client) SendControl(frame *protocol.Frame, ackCallback AckFunction) bool {
	return self.Send(
		frame,
		DestinationId(ControlId),
		ackCallback,
	)
}

func (self *Client) SendMultiHop(frame *protocol.Frame, destination MultiHopId, ackCallback AckFunction) bool {
	return self.SendMultiHopWithTimeout(frame, destination, ackCallback, -1)
}

// ReceiveFunction
func (self *Client) receive(source TransferPath, frames []*protocol.Frame, provideMode protocol.ProvideMode) {
	for _, receiveCallback := range self.receiveCallbacks.Get() {
		c := func() any {
			return HandleError(func() {
				receiveCallback(source, frames, provideMode)
			})
		}
		if glog.V(2) {
			TraceWithReturn(
				fmt.Sprintf("[c]receive callback %s %s", self.clientTag, CallbackName(receiveCallback)),
				c,
			)
		} else {
			c()
		}
	}
}

// ForwardFunction
func (self *Client) forward(path TransferPath, transferFrameBytes []byte) {
	for _, forwardCallback := range self.forwardCallbacks.Get() {
		c := func() any {
			return HandleError(func() {
				forwardCallback(path, transferFrameBytes)
			})
		}
		if glog.V(2) {
			TraceWithReturn(
				fmt.Sprintf("[c]forward callback %s %s", self.clientTag, CallbackName(forwardCallback)),
				c,
			)
		} else {
			c()
		}
	}
}

func (self *Client) AddReceiveCallback(receiveCallback ReceiveFunction) func() {
	callbackId := self.receiveCallbacks.Add(receiveCallback)
	return func() {
		self.receiveCallbacks.Remove(callbackId)
	}
}

func (self *Client) AddForwardCallback(forwardCallback ForwardFunction) func() {
	callbackId := self.forwardCallbacks.Add(forwardCallback)
	return func() {
		self.forwardCallbacks.Remove(callbackId)
	}
}

func (self *Client) run() {
	defer self.cancel()

	// receive
	multiRouteReader := self.routeManager.OpenMultiRouteReader(DestinationId(self.clientId))
	defer self.routeManager.CloseMultiRouteReader(multiRouteReader)

	updatePeerAudit := func(source TransferPath, callback func(*PeerAudit)) {
		// immediately send peer audits at this level
		peerAudit := NewSequencePeerAudit(self, source, 0)
		peerAudit.Update(callback)
		peerAudit.Complete()
	}

	// control ping
	if self.clientId != ControlId && 0 < self.settings.ControlPingTimeout {
		go func() {
			for {
				// uniform timeout with mean `ControlPingTimeout`
				timeout := time.Duration(mathrand.Int63n(int64(2 * self.settings.ControlPingTimeout)))
				select {
				case <-self.ctx.Done():
					return
				case <-time.After(timeout):
				}

				ack := make(chan error)
				controlPing := &protocol.ControlPing{}
				self.SendControl(RequireToFrame(controlPing), func(err error) {
					select {
					case ack <- err:
					case <-self.ctx.Done():
					}
				})
				// wait for the ack before sending another ping
				select {
				case err := <-ack:
					if err == nil {
						glog.Infof("[c]ping\n")
					} else {
						glog.Infof("[c]ping err = %s\n", err)
					}
				case <-self.ctx.Done():
					return
				}
			}
		}()
	}

	// loopback messages must be serialized
	go func() {
		for {
			select {
			case <-self.ctx.Done():
				return
			case sendPack := <-self.loopback:
				HandleError(func() {
					self.receive(
						SourceId(self.clientId),
						[]*protocol.Frame{sendPack.Frame},
						protocol.ProvideMode_Network,
					)
					sendPack.AckCallback(nil)
				}, func(err error) {
					sendPack.AckCallback(err)
				})
			}
		}
	}()

	for {
		select {
		case <-self.ctx.Done():
			return
		default:
		}

		var transferFrameBytes []byte
		var err error
		c := func() error {
			transferFrameBytes, err = multiRouteReader.Read(self.ctx, self.settings.ReadTimeout)
			return err
		}
		if glog.V(2) {
			TraceWithReturn(
				fmt.Sprintf("[c]multi route read %s<-", self.clientTag),
				c,
			)
		} else {
			c()
		}
		if err != nil {
			continue
		}

		// at this point, the route is expected to have already parsed the transfer frame
		// and applied basic validation and source/destination checks
		// because of this, errors in parsing the `FilteredTransferFrame` are not expected
		// decode a minimal subset of the full message needed to make a routing decision
		filteredTransferFrame := &protocol.FilteredTransferFrame{}
		if err := proto.Unmarshal(transferFrameBytes, filteredTransferFrame); err != nil {
			// bad protobuf (unexpected, see route note above)
			continue
		}
		if filteredTransferFrame.TransferPath == nil {
			// bad protobuf (unexpected, see route note above)
			continue
		}
		path, err := TransferPathFromProtobuf(filteredTransferFrame.TransferPath)
		if err != nil {
			// bad protobuf (unexpected, see route note above)
			continue
		}
		source := path.SourceMask()

		glog.V(1).Infof("[cr] %s %s<-%s s(%s)\n", self.clientTag, path.DestinationId, path.SourceId, path.StreamId)

		var toLocal bool
		if path.IsStream() {
			toLocal = self.streamManager.IsStreamOpen(path.StreamId)
		} else {
			toLocal = path.DestinationId == self.clientId
		}
		if toLocal {
			// the transports have typically not parsed the full `TransferFrame`
			// on error, discard the message and report the peer
			transferFrame := &protocol.TransferFrame{}
			if err := proto.Unmarshal(transferFrameBytes, transferFrame); err != nil {
				// bad protobuf
				updatePeerAudit(source, func(a *PeerAudit) {
					a.badMessage(ByteCount(len(transferFrameBytes)))
				})
				continue
			}
			frame := transferFrame.GetFrame()

			switch frame.GetMessageType() {
			case protocol.MessageType_TransferAck:
				ack := &protocol.Ack{}
				if err := proto.Unmarshal(frame.GetMessageBytes(), ack); err != nil {
					// bad protobuf
					updatePeerAudit(source, func(a *PeerAudit) {
						a.badMessage(ByteCount(len(transferFrameBytes)))
					})
					continue
				}
				c := func() bool {
					return self.sendBuffer.Ack(
						source.Reverse(),
						ack,
						self.settings.BufferTimeout,
					)
				}
				if glog.V(2) {
					TraceWithReturn(
						fmt.Sprintf("[cr]ack %s %s<-%s s(%s)", self.clientTag, path.DestinationId, path.SourceId, path.SourceId),
						c,
					)
				} else {
					c()
				}
			case protocol.MessageType_TransferPack:
				pack := &protocol.Pack{}
				if err := proto.Unmarshal(frame.GetMessageBytes(), pack); err != nil {
					// bad protobuf
					updatePeerAudit(source, func(a *PeerAudit) {
						a.badMessage(ByteCount(len(transferFrameBytes)))
					})
					continue
				}
				sequenceId, err := IdFromBytes(pack.SequenceId)
				if err != nil {
					// bad protobuf
					continue
				}
				messageByteCount := MessageByteCount(pack.Frames)
				c := func() bool {
					success, err := self.receiveBuffer.Pack(&ReceivePack{
						Source:           source,
						SequenceId:       sequenceId,
						Pack:             pack,
						ReceiveCallback:  self.receive,
						MessageByteCount: messageByteCount,
					}, self.settings.BufferTimeout)
					return success && err == nil
				}
				if glog.V(2) {
					TraceWithReturn(
						fmt.Sprintf("[cr]pack %s %s<-%s s(%s)", self.clientTag, path.DestinationId, path.SourceId, path.StreamId),
						c,
					)
				} else {
					c()
				}
			default:
				updatePeerAudit(source, func(a *PeerAudit) {
					a.badMessage(ByteCount(len(transferFrameBytes)))
				})
			}
		} else {
			if VerifyForwardMessages {
				transferFrame := &protocol.TransferFrame{}
				if err := proto.Unmarshal(transferFrameBytes, transferFrame); err != nil {
					// bad protobuf
					updatePeerAudit(source, func(a *PeerAudit) {
						a.badMessage(ByteCount(len(transferFrameBytes)))
					})
					continue
				}
				frame := transferFrame.GetFrame()

				// TODO apply source verification+decryption with pke

				switch frame.GetMessageType() {
				case protocol.MessageType_TransferAck:
					ack := &protocol.Ack{}
					if err := proto.Unmarshal(frame.GetMessageBytes(), ack); err != nil {
						// bad protobuf
						updatePeerAudit(source, func(a *PeerAudit) {
							a.badMessage(ByteCount(len(transferFrameBytes)))
						})
						continue
					}
				case protocol.MessageType_TransferPack:
					pack := &protocol.Pack{}
					if err := proto.Unmarshal(frame.GetMessageBytes(), pack); err != nil {
						// bad protobuf
						updatePeerAudit(source, func(a *PeerAudit) {
							a.badMessage(ByteCount(len(transferFrameBytes)))
						})
						continue
					}
				default:
					// unknown message, ignore
				}
			}

			c := func() {
				self.forward(
					path,
					transferFrameBytes,
				)
			}
			if glog.V(1) {
				Trace(
					fmt.Sprintf("[cr]forward %s %s<-%s s(%s)", self.clientTag, path.DestinationId, path.SourceId, path.StreamId),
					c,
				)
			} else {
				c()
			}
		}
	}
}

func (self *Client) ResendQueueSize(destination TransferPath, intermediaryIds MultiHopId, companionContract bool, forceStream bool) (int, ByteCount, Id) {
	if self.sendBuffer == nil {
		return 0, 0, Id{}
	} else {
		return self.sendBuffer.ResendQueueSize(destination, intermediaryIds, companionContract, forceStream)
	}
}

func (self *Client) ReceiveQueueSize(source TransferPath, sequenceId Id) (int, ByteCount) {
	if self.receiveBuffer == nil {
		return 0, 0
	} else {
		return self.receiveBuffer.ReceiveQueueSize(source, sequenceId)
	}
}

func (self *Client) IsDone() bool {
	select {
	case <-self.ctx.Done():
		return true
	default:
		return false
	}
}

func (self *Client) Done() <-chan struct{} {
	return self.ctx.Done()
}

func (self *Client) Ctx() context.Context {
	return self.ctx
}

// this does not need to be called if `Cancel` is called
func (self *Client) Close() {
	self.cancel()

	self.sendBuffer.Close()
	self.receiveBuffer.Close()
	self.forwardBuffer.Close()

	self.contractManagerUnsub()
	self.streamManagerUnsub()
}

func (self *Client) Cancel() {
	self.cancel()

	self.sendBuffer.Cancel()
	self.receiveBuffer.Cancel()
	self.forwardBuffer.Cancel()
}

func (self *Client) Flush() {
	self.sendBuffer.Flush()
	self.receiveBuffer.Flush()
	self.forwardBuffer.Flush()

	self.contractManager.Flush(false)
}

type SendBufferSettings struct {
	CreateContractTimeout       time.Duration
	CreateContractRetryInterval time.Duration

	// resend timeout is the initial time between successive send attempts. Does linear backoff
	MinResendInterval time.Duration
	MaxResendInterval time.Duration
	// ResendBackoffScale float32

	RttScale         float32
	RttWindowSize    int
	RttWindowTimeout time.Duration

	// on ack timeout, no longer attempt to retransmit and notify of ack failure
	AckTimeout  time.Duration
	IdleTimeout time.Duration

	SelectiveAckTimeout time.Duration

	SequenceBufferSize int
	AckBufferSize      int

	MinMessageByteCount ByteCount

	WriteTimeout time.Duration

	ResendQueueMaxByteCount ByteCount

	// as this ->1, there is more risk that noack messages will get dropped due to out of sync contracts
	ContractFillFraction float32
}

type sendSequenceId struct {
	Destination       TransferPath
	IntermediaryIds   MultiHopId
	CompanionContract bool
	ForceStream       bool
}

type SendBuffer struct {
	ctx    context.Context
	client *Client

	sendBufferSettings *SendBufferSettings

	mutex                      sync.Mutex
	sendSequences              map[sendSequenceId]*SendSequence
	sendSequencesByDestination map[TransferPath]map[*SendSequence]bool
	sendSequenceDestinations   map[*SendSequence]map[TransferPath]bool
}

func NewSendBuffer(ctx context.Context,
	client *Client,
	sendBufferSettings *SendBufferSettings) *SendBuffer {
	return &SendBuffer{
		ctx:                        ctx,
		client:                     client,
		sendBufferSettings:         sendBufferSettings,
		sendSequences:              map[sendSequenceId]*SendSequence{},
		sendSequencesByDestination: map[TransferPath]map[*SendSequence]bool{},
		sendSequenceDestinations:   map[*SendSequence]map[TransferPath]bool{},
	}
}

func (self *SendBuffer) Pack(sendPack *SendPack, timeout time.Duration) (bool, error) {
	sendSequenceId := sendSequenceId{
		Destination:       sendPack.Destination,
		IntermediaryIds:   sendPack.IntermediaryIds,
		CompanionContract: sendPack.TransferOptions.CompanionContract,
		ForceStream:       sendPack.TransferOptions.ForceStream,
	}

	initSendSequence := func(skip *SendSequence) *SendSequence {
		self.mutex.Lock()
		defer self.mutex.Unlock()

		sendSequence, ok := self.sendSequences[sendSequenceId]
		if ok {
			if skip == nil || skip != sendSequence {
				return sendSequence
			} else {
				sendSequence.Cancel()
				// delete(self.sendSequences, sendSequenceId)
			}
		}
		sendSequence = NewSendSequence(
			self.ctx,
			self.client,
			self,
			sendPack.Destination,
			sendPack.IntermediaryIds,
			sendPack.TransferOptions.CompanionContract,
			sendPack.TransferOptions.ForceStream,
			self.sendBufferSettings,
		)
		self.sendSequences[sendSequenceId] = sendSequence
		// note we do not associate destination here
		// the sequence will call `AssociateDestination` before it writes
		go func() {
			HandleError(sendSequence.Run)

			sendSequence.Close()

			self.mutex.Lock()
			defer self.mutex.Unlock()
			// clean up
			if sendSequence == self.sendSequences[sendSequenceId] {
				delete(self.sendSequences, sendSequenceId)
			}
			if destinations, ok := self.sendSequenceDestinations[sendSequence]; ok {
				for destination, _ := range destinations {
					if sendSequences, ok := self.sendSequencesByDestination[destination]; ok {
						delete(sendSequences, sendSequence)
						if len(sendSequences) == 0 {
							delete(self.sendSequencesByDestination, destination)
						}
					}
				}
				delete(self.sendSequenceDestinations, sendSequence)
			}

		}()
		return sendSequence
	}

	var sendSequence *SendSequence
	var success bool
	var err error
	for i := 0; i < 2; i += 1 {
		select {
		case <-self.ctx.Done():
			return false, errors.New("Done.")
		default:
		}
		sendSequence = initSendSequence(sendSequence)
		if success, err = sendSequence.Pack(sendPack, timeout); err == nil {
			return success, nil
		}
		// sequence closed
	}
	return success, err
}

func (self *SendBuffer) Ack(destination TransferPath, ack *protocol.Ack, timeout time.Duration) bool {
	sendSequences := func() []*SendSequence {
		self.mutex.Lock()
		defer self.mutex.Unlock()
		if sendSequences, ok := self.sendSequencesByDestination[destination]; ok {
			return maps.Keys(sendSequences)
		} else {
			return []*SendSequence{}
		}
	}

	anyFound := false
	anySuccess := false
	for _, seq := range sendSequences() {
		anyFound = true
		if success, err := seq.Ack(ack, timeout); success && err == nil {
			anySuccess = true
		}
		break
	}
	if !anyFound {
		glog.Infof("[sb]ack miss sequence does not exist\n")
	}
	return anySuccess
}

func (self *SendBuffer) ResendQueueSize(destination TransferPath, intermediaryIds MultiHopId, companionContract bool, forceStream bool) (int, ByteCount, Id) {
	sendSequence := func() *SendSequence {
		self.mutex.Lock()
		defer self.mutex.Unlock()
		return self.sendSequences[sendSequenceId{
			Destination:       destination,
			IntermediaryIds:   intermediaryIds,
			CompanionContract: companionContract,
			ForceStream:       forceStream,
		}]
	}

	if seq := sendSequence(); seq != nil {
		return seq.ResendQueueSize()
	}
	return 0, 0, Id{}
}

// called before a send sequence writes a transfer frame with a stream id,
// once per destination
func (self *SendBuffer) AssociateDestination(sendSequence *SendSequence, destination TransferPath) {
	self.mutex.Lock()
	defer self.mutex.Unlock()

	sendSequences, ok := self.sendSequencesByDestination[destination]
	if !ok {
		sendSequences = map[*SendSequence]bool{}
		self.sendSequencesByDestination[destination] = sendSequences
	}
	sendSequences[sendSequence] = true

	destinations, ok := self.sendSequenceDestinations[sendSequence]
	if !ok {
		destinations = map[TransferPath]bool{}
		self.sendSequenceDestinations[sendSequence] = destinations
	}
	destinations[destination] = true
}

func (self *SendBuffer) Close() {
	self.mutex.Lock()
	defer self.mutex.Unlock()

	// cancel all open sequences
	// the control of the sequence will close it
	for _, sendSequence := range self.sendSequences {
		sendSequence.Cancel()
	}
}

func (self *SendBuffer) Cancel() {
	self.mutex.Lock()
	defer self.mutex.Unlock()

	// cancel all open sequences
	for _, sendSequence := range self.sendSequences {
		sendSequence.Cancel()
	}
}

func (self *SendBuffer) Flush() {
	self.mutex.Lock()
	defer self.mutex.Unlock()

	// cancel all open sequences
	for sendSequenceId, sendSequence := range self.sendSequences {
		if !sendSequenceId.Destination.IsControlDestination() {
			sendSequence.Cancel()
		}
	}
}

type SendSequence struct {
	ctx    context.Context
	cancel context.CancelFunc

	client     *Client
	sendBuffer *SendBuffer

	destination       TransferPath
	intermediaryIds   MultiHopId
	companionContract bool
	forceStream       bool
	sequenceId        Id

	sendBufferSettings *SendBufferSettings

	// the head contract. this contract is also in `openSendContracts`
	sendContract      *sequenceContract
	sendContractAcked bool
	// contracts are closed when the data are acked
	// these contracts are waiting for acks to close
	openSendContracts map[Id]*sequenceContract

	packMutex sync.Mutex
	packs     chan *SendPack
	ackMutex  sync.Mutex
	acks      chan *protocol.Ack

	resendQueue        *resendQueue
	sendItems          []*sendItem
	nextSequenceNumber uint64

	idleCondition *IdleCondition

	rttWindow *RttWindow

	contractMultiRouteWriter            MultiRouteWriter
	contractMultiRouteWriterDestination TransferPath
}

func NewSendSequence(
	ctx context.Context,
	client *Client,
	sendBuffer *SendBuffer,
	destination TransferPath,
	intermediaryIds MultiHopId,
	companionContract bool,
	forceStream bool,
	sendBufferSettings *SendBufferSettings) *SendSequence {
	cancelCtx, cancel := context.WithCancel(ctx)

	rttWindow := NewRttWindow(
		sendBufferSettings.RttWindowSize,
		sendBufferSettings.RttWindowTimeout,
		sendBufferSettings.RttScale,
		sendBufferSettings.MinResendInterval,
		sendBufferSettings.MaxResendInterval,
	)

	return &SendSequence{
		ctx:                cancelCtx,
		cancel:             cancel,
		client:             client,
		sendBuffer:         sendBuffer,
		destination:        destination,
		intermediaryIds:    intermediaryIds,
		companionContract:  companionContract,
		forceStream:        forceStream,
		sequenceId:         NewId(),
		sendBufferSettings: sendBufferSettings,
		sendContract:       nil,
		sendContractAcked:  false,
		openSendContracts:  map[Id]*sequenceContract{},
		packs:              make(chan *SendPack, sendBufferSettings.SequenceBufferSize),
		acks:               make(chan *protocol.Ack, sendBufferSettings.AckBufferSize),
		resendQueue:        newResendQueue(),
		sendItems:          []*sendItem{},
		nextSequenceNumber: 0,
		idleCondition:      NewIdleCondition(),
		rttWindow:          rttWindow,
	}
}

func (self *SendSequence) ResendQueueSize() (int, ByteCount, Id) {
	count, byteSize := self.resendQueue.QueueSize()
	return count, byteSize, self.sequenceId
}

// success, error
func (self *SendSequence) Pack(sendPack *SendPack, timeout time.Duration) (bool, error) {
	self.packMutex.Lock()
	defer self.packMutex.Unlock()

	select {
	case <-sendPack.Ctx.Done():
		return false, errors.New("Done.")
	case <-self.ctx.Done():
		return false, errors.New("Done.")
	default:
	}

	if !self.idleCondition.UpdateOpen() {
		return false, errors.New("Done.")
	}
	defer self.idleCondition.UpdateClose()

	if timeout < 0 {
		select {
		case <-sendPack.Ctx.Done():
			return false, errors.New("Done.")
		case <-self.ctx.Done():
			return false, errors.New("Done.")
		case self.packs <- sendPack:
			return true, nil
		}
	} else if timeout == 0 {
		select {
		case <-sendPack.Ctx.Done():
			return false, errors.New("Done.")
		case <-self.ctx.Done():
			return false, errors.New("Done.")
		case self.packs <- sendPack:
			return true, nil
		default:
			return false, nil
		}
	} else {
		select {
		case <-sendPack.Ctx.Done():
			return false, errors.New("Done.")
		case <-self.ctx.Done():
			return false, errors.New("Done.")
		case self.packs <- sendPack:
			return true, nil
		case <-time.After(timeout):
			return false, nil
		}
	}
}

func (self *SendSequence) Ack(ack *protocol.Ack, timeout time.Duration) (bool, error) {
	self.ackMutex.Lock()
	defer self.ackMutex.Unlock()

	sequenceId, err := IdFromBytes(ack.SequenceId)
	if err != nil {
		return false, err
	}
	if self.sequenceId != sequenceId {
		// ack is for a different send sequence that no longer exists
		return false, nil
	}

	select {
	case <-self.ctx.Done():
		return false, errors.New("Done.")
	default:
	}

	if timeout < 0 {
		select {
		case <-self.ctx.Done():
			return false, errors.New("Done.")
		case self.acks <- ack:
			return true, nil
		}
	} else if timeout == 0 {
		select {
		case <-self.ctx.Done():
			return false, errors.New("Done.")
		case self.acks <- ack:
			return true, nil
		default:
			return false, nil
		}
	} else {
		select {
		case <-self.ctx.Done():
			return false, errors.New("Done.")
		case self.acks <- ack:
			return true, nil
		case <-time.After(timeout):
			return false, nil
		}
	}
}

func (self *SendSequence) Run() {
	defer func() {
		if r := recover(); r != nil {
			glog.Errorf("[s]%s->%s...%s s(%s) abnormal exit =  %s\n", self.client.ClientTag(), self.intermediaryIds, self.destination.DestinationId, self.destination.StreamId, r)
			panic(r)
		}
	}()
	defer func() {
		self.cancel()

		// close contract
		for _, sendContract := range self.openSendContracts {
			self.client.ContractManager().CloseContract(
				sendContract.contractId,
				sendContract.ackedByteCount,
				sendContract.unackedByteCount,
			)
		}

		// drain the buffer
		for _, item := range self.resendQueue.orderedItems {
			item.ackCallback(errors.New("Send sequence closed."))
		}

		// flush queued up contracts
		// remove used contract ids because all used contracts were closed above
		contractKey := ContractKey{
			Destination:       self.destination,
			IntermediaryIds:   self.intermediaryIds,
			CompanionContract: self.companionContract,
			ForceStream:       self.forceStream,
		}
		self.client.ContractManager().FlushContractQueue(contractKey, true)

		self.closeContractMultiRouteWriter()
	}()

	ackWindow := newSequenceAckWindow()
	go func() {
		defer self.cancel()

		for {
			select {
			case <-self.ctx.Done():
				return
			case ack, ok := <-self.acks:
				if !ok {
					return
				}
				if messageId, err := IdFromBytes(ack.MessageId); err == nil {
					if sequenceNumber, ok := self.resendQueue.ContainsMessageId(messageId); ok {
						ack := &sequenceAck{
							messageId:      messageId,
							sequenceNumber: sequenceNumber,
							selective:      ack.Selective,
							tag:            ack.Tag,
						}
						ackWindow.Update(ack)
					}
				}
			}
		}
	}()

	for {
		// apply the acks
		ackSnapshot := ackWindow.Snapshot(true)
		if 0 < ackSnapshot.ackUpdateCount {
			self.receiveAck(ackSnapshot.headAck.messageId, false, ackSnapshot.headAck.tag)
		}
		for messageId, ack := range ackSnapshot.selectiveAcks {
			self.receiveAck(messageId, true, ack.tag)
		}

		sendTime := time.Now()
		var timeout time.Duration

		if self.resendQueue.Len() == 0 {
			timeout = self.sendBufferSettings.IdleTimeout
		} else {
			timeout = self.sendBufferSettings.AckTimeout

			for {
				item := self.resendQueue.PeekFirst()
				if item == nil {
					break
				}

				itemAckTimeout := item.sendTime.Add(self.sendBufferSettings.AckTimeout).Sub(sendTime)
				if itemAckTimeout <= 0 {
					// message took too long to ack
					// close the sequence
					glog.Errorf("[s]%s->%s...%s s(%s) exit ack timeout (%s)\n", self.client.ClientTag(), self.intermediaryIds, self.destination.DestinationId, self.destination.StreamId, self.sendBufferSettings.AckTimeout)
					return
				}
				if itemAckTimeout < timeout {
					timeout = itemAckTimeout
				}

				if sendTime.Before(item.resendTime) {
					itemResendTimeout := item.resendTime.Sub(sendTime)
					if itemResendTimeout < timeout {
						timeout = itemResendTimeout
					}
					break
				}

				self.resendQueue.RemoveByMessageId(item.messageId)

				// resend
				var transferFrameBytes []byte
				if self.sendItems[0].sequenceNumber == item.sequenceNumber && !item.head {
					// set `head=true`
					var err error
					transferFrameBytes, err = self.setHead(item)
					if err != nil {
						glog.Errorf("[s]%s->%s...%s s(%s) exit could not set head = %s\n", self.client.ClientTag(), self.intermediaryIds, self.destination.DestinationId, self.destination.StreamId, err)
						return
					}
				} else {
					// var err error
					// transferFrameBytes, err = self.setTag(item)
					// if err != nil {
					// 	glog.Errorf("[s]%s->%s...%s s(%s) exit could not set tag = %s\n", self.client.ClientTag(), self.intermediaryIds, self.destination.DestinationId, self.destination.StreamId, err)
					// 	return
					// }
					transferFrameBytes = item.transferFrameBytes
				}

				c := func() error {
					return self.openContractMultiRouteWriter().Write(
						self.ctx,
						transferFrameBytes,
						self.sendBufferSettings.WriteTimeout,
					)
				}
				if glog.V(2) {
					TraceWithReturn(
						fmt.Sprintf(
							"[s]resend %d multi route write %s->%s...%s s(%s)",
							item.sequenceNumber,
							self.client.ClientTag(),
							self.intermediaryIds,
							self.destination.DestinationId,
							self.destination.StreamId,
						),
						c,
					)
				} else {
					err := c()
					if err != nil {
						glog.Infof("[s]resend drop = %s", err)
					}
				}

				item.sendCount += 1
				itemResendTimeout := self.rttWindow.ScaledRtt()
				if itemAckTimeout <= itemResendTimeout {
					item.resendTime = sendTime.Add(itemAckTimeout)
				} else {
					item.resendTime = sendTime.Add(itemResendTimeout)
				}
				self.resendQueue.Add(item)
			}
		}

		checkpointId := self.idleCondition.Checkpoint()

		// approximate since this cannot consider the next message byte size
		canQueue := func() bool {
			// always allow at least one item in the resend queue
			queueSize, queueByteCount := self.resendQueue.QueueSize()
			if 0 == queueSize {
				return true
			}
			return queueByteCount < self.sendBufferSettings.ResendQueueMaxByteCount
		}
		if !canQueue() {
			// wait for acks
			select {
			case <-self.ctx.Done():
				return
			case <-ackSnapshot.ackNotify:
			case <-time.After(timeout):
				if 0 == self.resendQueue.Len() {
					// idle timeout
					if self.idleCondition.Close(checkpointId) {
						// close the sequence
						return
					}
					// else there are pending updates
				}
			}
		} else {
			select {
			case <-self.ctx.Done():
				return
			case <-ackSnapshot.ackNotify:
			case sendPack, ok := <-self.packs:
				if !ok {
					return
				}

				// note messages of `size < MinMessageByteCount` get counted as `MinMessageByteCount` against the contract
				if self.updateContract(sendPack.MessageByteCount) {
					self.send(sendPack.Frame, sendPack.AckCallback, sendPack.Ack)
					// ignore the error since there will be a retry
				} else {
					// no contract
					// close the sequence
					glog.Errorf("[s]%s->%s...%s s(%s) exit could not create contract.\n", self.client.ClientTag(), self.intermediaryIds, self.destination.DestinationId, self.destination.StreamId)
					sendPack.AckCallback(errors.New("No contract"))
					return
				}
			case <-time.After(timeout):
				if 0 == self.resendQueue.Len() {
					// idle timeout
					if self.idleCondition.Close(checkpointId) {
						// close the sequence
						glog.Errorf("[s]%s->%s...%s s(%s) exit idle timeout\n", self.client.ClientTag(), self.intermediaryIds, self.destination.DestinationId, self.destination.StreamId)
						return
					}
					// else there are pending updates
				}
			}
		}
	}
}

func (self *SendSequence) updateContract(messageByteCount ByteCount) bool {
	// `sendNoContract` is a mutual configuration
	// both sides must configure themselves to require no contract from each other
	isStream := self.destination.IsStream() || 0 < self.intermediaryIds.Len()
	if !isStream && self.client.ContractManager().SendNoContract(self.destination.DestinationId) {
		return true
	}
	if self.sendContract != nil && self.sendContract.update(messageByteCount) {
		return true
	}

	createContract := func() bool {
		// the max overhead of the pack frame
		// this is needed because the size of the contract pack is counted against the contract
		// maxContractMessageByteCount := ByteCount(256)

		effectiveContractTransferByteCount := ByteCount(float32(self.client.ContractManager().StandardContractTransferByteCount()) * self.sendBufferSettings.ContractFillFraction)
		if effectiveContractTransferByteCount < messageByteCount+self.sendBufferSettings.MinMessageByteCount /*+ maxContractMessageByteCount*/ {
			// this pack does not fit into a standard contract
			// TODO allow requesting larger contracts
			panic("Message too large for contract. It can never be sent.")
		}

		setNextContract := func(contract *protocol.Contract) bool {
			nextSendContract, err := newSequenceContract(
				"s",
				contract,
				self.sendBufferSettings.MinMessageByteCount,
				self.sendBufferSettings.ContractFillFraction,
			)
			if err != nil {
				// malformed
				glog.Errorf("[s]%s->%s...%s s(%s) exit next contract malformed error = %s\n", self.client.ClientTag(), self.intermediaryIds, self.destination.DestinationId, self.destination.StreamId, err)
				return false
			}

			// note `update(0)` will use `MinMessageByteCount` byte count
			// the min message byte count is used to avoid spam
			if nextSendContract.update(0) && nextSendContract.update(messageByteCount) {
				self.setContract(nextSendContract)

				// append the contract to the sequence
				self.sendWithSetContract(nil, func(error) {
					self.setContractAcked(nextSendContract, true)
				}, true, true)

				return true
			} else {
				// this contract doesn't fit the message
				// the contract was requested with the correct size, so this is an error somewhere
				// just close it and let the platform time out the other side
				glog.Errorf("[s]%s->%s...%s s(%s) contract too small %s\n", self.client.ClientTag(), self.intermediaryIds, self.destination.DestinationId, self.destination.StreamId, nextSendContract.contractId)
				self.client.ContractManager().CloseContract(nextSendContract.contractId, 0, 0)
				return false
			}
		}

		nextContract := func(timeout time.Duration) bool {
			contractKey := ContractKey{
				Destination:       self.destination,
				IntermediaryIds:   self.intermediaryIds,
				CompanionContract: self.companionContract,
				ForceStream:       self.forceStream,
			}
			if contract := self.client.ContractManager().TakeContract(self.ctx, contractKey, timeout); contract != nil && setNextContract(contract) {
				// async queue up the next contract
				self.client.ContractManager().CreateContract(
					contractKey,
					self.client.settings.ControlWriteTimeout,
				)
				return true
			} else {
				return false
			}
		}
		traceNextContract := func(timeout time.Duration) bool {
			if glog.V(2) {
				return TraceWithReturn(
					fmt.Sprintf("[s]%s->%s...%s s(%s) next contract", self.client.ClientTag(), self.intermediaryIds, self.destination.DestinationId, self.destination.StreamId),
					func() bool {
						return nextContract(timeout)
					},
				)
			} else {
				return nextContract(timeout)
			}
		}

		if traceNextContract(0) {
			return true
		}

		endTime := time.Now().Add(self.sendBufferSettings.CreateContractTimeout)
		for {
			select {
			case <-self.ctx.Done():
				return false
			default:
			}

			timeout := endTime.Sub(time.Now())
			if timeout <= 0 {
				return false
			}

			// async queue up the next contract
			contractKey := ContractKey{
				Destination:       self.destination,
				IntermediaryIds:   self.intermediaryIds,
				CompanionContract: self.companionContract,
				ForceStream:       self.forceStream,
			}
			self.client.ContractManager().CreateContract(
				contractKey,
				self.client.settings.ControlWriteTimeout,
			)

			if traceNextContract(min(timeout, self.sendBufferSettings.CreateContractRetryInterval)) {
				return true
			}
		}
	}

	if glog.V(2) {
		return TraceWithReturn(
			fmt.Sprintf("[s]create contract c=%t %s->%s...%s s(%s)", self.companionContract, self.client.ClientTag(), self.intermediaryIds, self.destination.DestinationId, self.destination.StreamId),
			createContract,
		)
	} else {
		return createContract()
	}
}

func (self *SendSequence) setContract(nextSendContract *sequenceContract) {
	if self.sendContract != nil && self.sendContract.contractId == nextSendContract.contractId {
		return
	}

	// do not close the current contract unless it has no pending data
	// the contract is tracked in `openSendContracts` and will be closed on ack
	if self.sendContract != nil && self.sendContract.unackedByteCount == 0 {
		self.client.ContractManager().CloseContract(
			self.sendContract.contractId,
			self.sendContract.ackedByteCount,
			self.sendContract.unackedByteCount,
		)
		delete(self.openSendContracts, self.sendContract.contractId)
	}
	self.openSendContracts[nextSendContract.contractId] = nextSendContract
	self.sendContract = nextSendContract
	self.sendContractAcked = false
}

func (self *SendSequence) setContractAcked(nextSendContract *sequenceContract, ack bool) {
	if self.sendContract == nextSendContract {
		self.sendContractAcked = ack
	}
}

func (self *SendSequence) send(
	frame *protocol.Frame,
	ackCallback AckFunction,
	ack bool,
) {
	self.sendWithSetContract(frame, ackCallback, ack, false)
}

func (self *SendSequence) sendWithSetContract(
	frame *protocol.Frame,
	ackCallback AckFunction,
	ack bool,
	setContract bool,
) {
	sendTime := time.Now()
	messageId := NewId()

	var contractId *Id
	if self.sendContract != nil {
		contractId = &self.sendContract.contractId

		if !self.sendContractAcked {
			// send nack messages as ack until the send contract is acked
			ack = false
		}
	}

	var head bool
	var sequenceNumber uint64
	if ack {
		head = (0 == len(self.sendItems))
		sequenceNumber = self.nextSequenceNumber
		self.nextSequenceNumber += 1
	} else {
		head = false
		sequenceNumber = 0
	}

	var contractFrame *protocol.Frame
	if (head || setContract) && self.sendContract != nil {
		contractMessageBytes, _ := proto.Marshal(self.sendContract.contract)
		contractFrame = &protocol.Frame{
			MessageType:  protocol.MessageType_TransferContract,
			MessageBytes: contractMessageBytes,
		}
	}

	frames := []*protocol.Frame{}
	if frame != nil {
		frames = append(frames, frame)
	}

	pack := &protocol.Pack{
		MessageId:      messageId.Bytes(),
		SequenceId:     self.sequenceId.Bytes(),
		SequenceNumber: sequenceNumber,
		Head:           head,
		Frames:         frames,
		ContractFrame:  contractFrame,
		Nack:           !ack,
		Tag:            self.rttWindow.OpenTag(),
	}
	if !ack && contractId != nil {
		pack.ContractId = contractId.Bytes()
	}

	packBytes, _ := proto.Marshal(pack)

	var path TransferPath
	if self.sendContract == nil {
		path = self.destination.AddSource(self.client.ClientId())
	} else {
		path = self.sendContract.path
	}
	transferFrame := &protocol.TransferFrame{
		TransferPath: path.ToProtobuf(),
		Frame: &protocol.Frame{
			MessageType:  protocol.MessageType_TransferPack,
			MessageBytes: packBytes,
		},
	}

	transferFrameBytes, _ := proto.Marshal(transferFrame)

	messageByteCount := MessageByteCount(pack.Frames)

	item := &sendItem{
		transferItem: transferItem{
			messageId:        messageId,
			sequenceNumber:   sequenceNumber,
			messageByteCount: messageByteCount,
		},
		contractId:         contractId,
		sendTime:           sendTime,
		resendTime:         sendTime.Add(self.rttWindow.ScaledRtt()),
		sendCount:          1,
		head:               head,
		hasContractFrame:   (contractFrame != nil),
		transferFrameBytes: transferFrameBytes,
		ackCallback:        ackCallback,
	}

	c := func() error {
		return self.openContractMultiRouteWriter().Write(
			self.ctx,
			item.transferFrameBytes,
			self.sendBufferSettings.WriteTimeout,
		)
	}
	var err error
	if glog.V(2) {
		err = TraceWithReturn(
			fmt.Sprintf("[s]multi route write %s->%s...%s s(%s)", self.client.ClientTag(), self.intermediaryIds, self.destination.DestinationId, self.destination.StreamId),
			c,
		)
	} else {
		err = c()
		if err != nil {
			glog.Infof("[s]drop = %s", err)
		}
	}

	if ack {
		self.sendItems = append(self.sendItems, item)
		self.resendQueue.Add(item)
		// ignore the write error since the item will be resent
	} else {
		// immediately ack
		if err == nil {
			self.ackItem(item)
		} else {
			item.ackCallback(err)
		}
	}
}

func (self *SendSequence) setHead(item *sendItem) ([]byte, error) {
	glog.Infof("[s]set head %s->%s...%s s(%s)\n", self.client.ClientTag(), self.intermediaryIds, self.destination.DestinationId, self.destination.StreamId)

	var transferFrame protocol.TransferFrame
	err := proto.Unmarshal(item.transferFrameBytes, &transferFrame)
	if err != nil {
		return nil, err
	}

	var pack protocol.Pack
	err = proto.Unmarshal(transferFrame.Frame.MessageBytes, &pack)
	if err != nil {
		return nil, err
	}

	pack.Head = true
	pack.Tag = self.rttWindow.OpenTag()
	// attach the contract frame to the head
	if item.contractId != nil && !item.hasContractFrame {
		sendContract := self.openSendContracts[*item.contractId]
		contractMessageBytes, _ := proto.Marshal(sendContract.contract)
		pack.ContractFrame = &protocol.Frame{
			MessageType:  protocol.MessageType_TransferContract,
			MessageBytes: contractMessageBytes,
		}
	}

	packBytes, err := proto.Marshal(&pack)
	if err != nil {
		return nil, err
	}
	transferFrame.Frame.MessageBytes = packBytes

	transferFrameBytesWithHead, err := proto.Marshal(&transferFrame)
	if err != nil {
		return nil, err
	}

	return transferFrameBytesWithHead, nil
}

/*
func (self *SendSequence) setTag(item *sendItem) ([]byte, error) {
	glog.V(1).Infof("[s]set tag %s->%s...%s s(%s)\n", self.client.ClientTag(), self.intermediaryIds, self.destination.DestinationId, self.destination.StreamId)

	var transferFrame protocol.TransferFrame
	err := proto.Unmarshal(item.transferFrameBytes, &transferFrame)
	if err != nil {
		return nil, err
	}

	var pack protocol.Pack
	err = proto.Unmarshal(transferFrame.Frame.MessageBytes, &pack)
	if err != nil {
		return nil, err
	}

	pack.Tag = self.rttWindow.OpenTag()

	packBytes, err := proto.Marshal(&pack)
	if err != nil {
		return nil, err
	}
	transferFrame.Frame.MessageBytes = packBytes

	transferFrameBytesWithTag, err := proto.Marshal(&transferFrame)
	if err != nil {
		return nil, err
	}

	return transferFrameBytesWithTag, nil
}
*/

func (self *SendSequence) receiveAck(messageId Id, selective bool, tag *protocol.Tag) {
	item := self.resendQueue.GetByMessageId(messageId)
	if item == nil {
		glog.V(1).Infof("[s]ack miss %s->%s...%s s(%s)\n", self.client.ClientTag(), self.intermediaryIds, self.destination.DestinationId, self.destination.StreamId)
		// message not pending ack
		return
	}

	if tag != nil {
		self.rttWindow.CloseTag(tag)
	}

	if selective {
		glog.V(1).Infof("[s]ack selective %s->%s...%s s(%s)\n", self.client.ClientTag(), self.intermediaryIds, self.destination.DestinationId, self.destination.StreamId)
		removed := self.resendQueue.RemoveByMessageId(messageId)
		if removed == nil {
			panic(errors.New("Missing item"))
		}
		item.resendTime = time.Now().Add(self.sendBufferSettings.SelectiveAckTimeout)
		self.resendQueue.Add(item)
		return
	}

	glog.V(1).Infof("[s]ack %d %s->%s...%s s(%s)\n", item.sequenceNumber, self.client.ClientTag(), self.intermediaryIds, self.destination.DestinationId, self.destination.StreamId)

	// acks are cumulative
	// implicitly ack all earlier items in the sequence
	i := 0
	for ; i < len(self.sendItems); i += 1 {
		implicitItem := self.sendItems[i]
		if item.sequenceNumber < implicitItem.sequenceNumber {
			glog.V(2).Infof("[s]ack %d <> %d/%d (stop) %s->%s...%s s(%s)\n", item.sequenceNumber, implicitItem.sequenceNumber, self.nextSequenceNumber-1, self.client.ClientTag(), self.intermediaryIds, self.destination.DestinationId, self.destination.StreamId)
			break
		}

		var a int
		var b ByteCount
		if glog.V(2) {
			a, b = self.resendQueue.QueueSize()
		}

		// self.ackedSequenceNumbers[implicitItem.sequenceNumber] = true
		removed := self.resendQueue.RemoveByMessageId(implicitItem.messageId)
		if removed == nil {
			panic(errors.New("Missing item"))
		}

		self.ackItem(implicitItem)
		self.sendItems[i] = nil

		if glog.V(2) {
			c, d := self.resendQueue.QueueSize()
			glog.Infof("[s]ack %d <> %d/%d (pass %d->%d %dB->%dB) %s->%s...%s s(%s)\n", item.sequenceNumber, implicitItem.sequenceNumber, self.nextSequenceNumber-1, a, c, b, d, self.client.ClientTag(), self.intermediaryIds, self.destination.DestinationId, self.destination.StreamId)
		}
	}
	self.sendItems = self.sendItems[i:]
	if glog.V(2) {
		a, b := self.resendQueue.QueueSize()
		glog.Infof("[s]ack %d/%d (stop %d %dB %d) %s->%s...%s s(%s)\n", item.sequenceNumber, self.nextSequenceNumber-1, a, b, len(self.sendItems), self.client.ClientTag(), self.intermediaryIds, self.destination.DestinationId, self.destination.StreamId)
	}
}

func (self *SendSequence) ackItem(item *sendItem) {
	if item.contractId != nil {
		itemSendContract := self.openSendContracts[*item.contractId]
		itemSendContract.ack(item.messageByteCount)
		// not current and closed
		if self.sendContract != itemSendContract && itemSendContract.unackedByteCount == 0 {
			self.client.ContractManager().CloseContract(
				itemSendContract.contractId,
				itemSendContract.ackedByteCount,
				itemSendContract.unackedByteCount,
			)
			delete(self.openSendContracts, itemSendContract.contractId)
		}
	}
	item.ackCallback(nil)
}

func (self *SendSequence) openContractMultiRouteWriter() MultiRouteWriter {
	var destination TransferPath
	if self.sendContract == nil {
		destination = self.destination
	} else {
		destination = self.sendContract.path.DestinationMask()
	}
	if self.contractMultiRouteWriter == nil || self.contractMultiRouteWriterDestination != destination {
		if self.contractMultiRouteWriter != nil {
			self.client.RouteManager().CloseMultiRouteWriter(self.contractMultiRouteWriter)
		}
		self.contractMultiRouteWriter = self.client.RouteManager().OpenMultiRouteWriter(destination)
		self.contractMultiRouteWriterDestination = destination

		// associate the destination with this sequence to receive acks
		self.sendBuffer.AssociateDestination(self, destination)
	}
	return self.contractMultiRouteWriter
}

func (self *SendSequence) closeContractMultiRouteWriter() {
	if self.contractMultiRouteWriter != nil {
		self.client.RouteManager().CloseMultiRouteWriter(self.contractMultiRouteWriter)
		self.contractMultiRouteWriter = nil
		self.contractMultiRouteWriterDestination = TransferPath{}
	}
}

func (self *SendSequence) Close() {
	self.cancel()

	func() {
		self.packMutex.Lock()
		defer self.packMutex.Unlock()
		close(self.packs)
	}()

	func() {
		self.ackMutex.Lock()
		defer self.ackMutex.Unlock()
		close(self.acks)
	}()

	// drain the channel
	func() {
		for {
			select {
			case sendPack, ok := <-self.packs:
				if !ok {
					return
				}
				sendPack.AckCallback(errors.New("Send sequence closed."))
			default:
				return
			}
		}
	}()
}

func (self *SendSequence) Cancel() {
	self.cancel()
}

type sendItem struct {
	transferItem

	contractId         *Id
	head               bool
	hasContractFrame   bool
	sendTime           time.Time
	resendTime         time.Time
	sendCount          int
	transferFrameBytes []byte
	ackCallback        AckFunction

	// messageType protocol.MessageType
}

// a send event queue which is the union of:
// - resend times
// - ack timeouts
type resendQueue = transferQueue[*sendItem]

func newResendQueue() *resendQueue {
	return newTransferQueue[*sendItem](func(a *sendItem, b *sendItem) int {
		if a.resendTime.Before(b.resendTime) {
			return -1
		} else if b.resendTime.Before(a.resendTime) {
			return 1
		} else {
			return 0
		}
	})
}

type ReceiveBufferSettings struct {
	GapTimeout  time.Duration
	IdleTimeout time.Duration

	SequenceBufferSize int
	// AckBufferSize int

	AckCompressTimeout time.Duration

	MinMessageByteCount ByteCount

	// min number of resends before checking abuse
	// ResendAbuseThreshold int
	// max legit fraction of sends that are resends
	// ResendAbuseMultiple float64

	MaxPeerAuditDuration time.Duration

	WriteTimeout time.Duration

	ReceiveQueueMaxByteCount ByteCount

	// whether to allow nacks without a contract_id
	AllowLegacyNack bool
}

type receiveSequenceId struct {
	Source     TransferPath
	SequenceId Id
}

type ReceiveBuffer struct {
	ctx    context.Context
	client *Client

	receiveBufferSettings *ReceiveBufferSettings

	mutex sync.Mutex
	// the head receive sequences
	// source id -> receive sequence
	receiveSequences       map[receiveSequenceId]*ReceiveSequence
	headReceiveSequenceIds map[TransferPath]receiveSequenceId
}

func NewReceiveBuffer(ctx context.Context,
	client *Client,
	receiveBufferSettings *ReceiveBufferSettings) *ReceiveBuffer {
	return &ReceiveBuffer{
		ctx:                    ctx,
		client:                 client,
		receiveBufferSettings:  receiveBufferSettings,
		receiveSequences:       map[receiveSequenceId]*ReceiveSequence{},
		headReceiveSequenceIds: map[TransferPath]receiveSequenceId{},
	}
}

func (self *ReceiveBuffer) Pack(receivePack *ReceivePack, timeout time.Duration) (bool, error) {
	receiveSequenceId := receiveSequenceId{
		Source:     receivePack.Source,
		SequenceId: receivePack.SequenceId,
	}

	initReceiveSequence := func(skip *ReceiveSequence) *ReceiveSequence {
		self.mutex.Lock()
		defer self.mutex.Unlock()

		receiveSequence, ok := self.receiveSequences[receiveSequenceId]
		if ok {
			if skip == nil || skip != receiveSequence {
				return receiveSequence
			} else {
				receiveSequence.Cancel()
				// delete(self.receiveSequences, receiveSequenceId)
				// delete(self.headSequenceIds, receiveSequenceId.Source)
			}
			if headReceiveSequenceId := self.headReceiveSequenceIds[receivePack.Source]; headReceiveSequenceId != receiveSequenceId {
				panic(fmt.Errorf("[r]incorrect head sequence %s != %s\n", headReceiveSequenceId.SequenceId, receivePack.SequenceId))
			}
		} else if headReceiveSequenceId, ok := self.headReceiveSequenceIds[receivePack.Source]; ok {
			if receivePack.SequenceId.LessThan(headReceiveSequenceId.SequenceId) {
				// drop older sequences for source
				// this case happens when a client closes a sequence, then opens a new one,
				// before messages from the first are received
				glog.V(2).Infof("[r]drop older sequence %s < %s\n", receivePack.SequenceId, headReceiveSequenceId.SequenceId)
				return nil
			} else {
				// newer sequence for source
				if headReceiveSequenceId.SequenceId == receivePack.SequenceId {
					panic(fmt.Errorf("[r]upgrade older sequence %s = %s\n", headReceiveSequenceId.SequenceId, receivePack.SequenceId))
				}
				glog.V(2).Infof("[r]upgrade older sequence %s < %s\n", headReceiveSequenceId.SequenceId, receivePack.SequenceId)
				headReceiveSequence := self.receiveSequences[headReceiveSequenceId]
				headReceiveSequence.Cancel()
				// wait for exit to ensure receives are correctly ordered across sequence versions
				headReceiveSequence.WaitForExit()
				delete(self.receiveSequences, headReceiveSequenceId)
			}
		}

		glog.V(2).Infof("[r]new sequence %s\n", receivePack.SequenceId)

		receiveSequence = NewReceiveSequence(
			self.ctx,
			self.client,
			receivePack.Source,
			receivePack.SequenceId,
			self.receiveBufferSettings,
		)
		self.receiveSequences[receiveSequenceId] = receiveSequence
		self.headReceiveSequenceIds[receivePack.Source] = receiveSequenceId
		go func() {
			HandleError(receiveSequence.Run)

			receiveSequence.Close()

			self.mutex.Lock()
			defer self.mutex.Unlock()
			// clean up
			if receiveSequence == self.receiveSequences[receiveSequenceId] {
				delete(self.receiveSequences, receiveSequenceId)
				// use `receiveSequenceId.Source` instead of `receivePack.Source` to release pointer to receivePack
				delete(self.headReceiveSequenceIds, receiveSequenceId.Source)
			}
		}()
		return receiveSequence
	}

	var receiveSequence *ReceiveSequence
	var success bool
	var err error
	for i := 0; i < 2; i += 1 {
		select {
		case <-self.ctx.Done():
			return false, errors.New("Done.")
		default:
		}
		receiveSequence = initReceiveSequence(receiveSequence)
		if receiveSequence == nil {
			// drop
			return true, nil
		}
		if success, err = receiveSequence.Pack(receivePack, timeout); err == nil {
			return success, nil
		}
		// sequence closed
	}
	return success, err
}

func (self *ReceiveBuffer) ReceiveQueueSize(source TransferPath, sequenceId Id) (int, ByteCount) {
	self.mutex.Lock()
	defer self.mutex.Unlock()

	receiveSequenceId := receiveSequenceId{
		Source:     source,
		SequenceId: sequenceId,
	}
	if receiveSequence, ok := self.receiveSequences[receiveSequenceId]; ok {
		return receiveSequence.ReceiveQueueSize()
	}
	return 0, 0
}

func (self *ReceiveBuffer) Close() {
	self.mutex.Lock()
	defer self.mutex.Unlock()

	// cancel all open sequences
	// the control of the sequence will close it
	for _, receiveSequence := range self.receiveSequences {
		receiveSequence.Cancel()
	}
}

func (self *ReceiveBuffer) Cancel() {
	self.mutex.Lock()
	defer self.mutex.Unlock()

	// cancel all open sequences
	for _, receiveSequence := range self.receiveSequences {
		receiveSequence.Cancel()
	}
}

func (self *ReceiveBuffer) Flush() {
	self.mutex.Lock()
	defer self.mutex.Unlock()

	// cancel all open sequences
	for receiveSequenceId, receiveSequence := range self.receiveSequences {
		if !receiveSequenceId.Source.IsControlSource() {
			receiveSequence.Cancel()
		}
	}
}

type ReceiveSequence struct {
	ctx    context.Context
	cancel context.CancelFunc

	client *Client

	source     TransferPath
	sequenceId Id

	receiveBufferSettings *ReceiveBufferSettings

	receiveContract *sequenceContract

	packMutex sync.Mutex
	packs     chan *ReceivePack

	receiveQueue       *receiveQueue
	nextSequenceNumber uint64

	idleCondition *IdleCondition

	peerAudit *SequencePeerAudit

	ackWindow *sequenceAckWindow

	exit chan struct{}
}

func NewReceiveSequence(
	ctx context.Context,
	client *Client,
	source TransferPath,
	sequenceId Id,
	receiveBufferSettings *ReceiveBufferSettings) *ReceiveSequence {
	cancelCtx, cancel := context.WithCancel(ctx)
	return &ReceiveSequence{
		ctx:                   cancelCtx,
		cancel:                cancel,
		client:                client,
		source:                source,
		sequenceId:            sequenceId,
		receiveBufferSettings: receiveBufferSettings,
		receiveContract:       nil,
		packs:                 make(chan *ReceivePack, receiveBufferSettings.SequenceBufferSize),
		receiveQueue:          newReceiveQueue(),
		nextSequenceNumber:    0,
		idleCondition:         NewIdleCondition(),
		ackWindow:             newSequenceAckWindow(),
		exit:                  make(chan struct{}),
	}
}

func (self *ReceiveSequence) ReceiveQueueSize() (int, ByteCount) {
	return self.receiveQueue.QueueSize()
}

// success, error
func (self *ReceiveSequence) Pack(receivePack *ReceivePack, timeout time.Duration) (bool, error) {
	self.packMutex.Lock()
	defer self.packMutex.Unlock()

	select {
	case <-self.ctx.Done():
		return false, errors.New("Done.")
	default:
	}

	if !self.idleCondition.UpdateOpen() {
		return false, errors.New("Done.")
	}
	defer self.idleCondition.UpdateClose()

	if timeout < 0 {
		select {
		case <-self.ctx.Done():
			return false, errors.New("Done.")
		case self.packs <- receivePack:
			return true, nil
		}
	} else if timeout == 0 {
		select {
		case <-self.ctx.Done():
			return false, errors.New("Done.")
		case self.packs <- receivePack:
			return true, nil
		default:
			return false, nil
		}
	} else {
		select {
		case <-self.ctx.Done():
			return false, errors.New("Done.")
		case self.packs <- receivePack:
			return true, nil
		case <-time.After(timeout):
			return false, nil
		}
	}
}

func (self *ReceiveSequence) Run() {
	defer func() {
		if r := recover(); r != nil {
			glog.Errorf("[r]%s<-%s s(%s) abnormal exit =  %s\n", self.client.ClientTag(), self.source.SourceId, self.source.StreamId, r)
			panic(r)
		}
	}()
	defer func() {
		self.cancel()

		// close contract
		if self.receiveContract != nil {
			// the sender may send again with this contract (set as head)
			// checkpoint the contract but do not close it
			self.client.ContractManager().CheckpointContract(
				self.receiveContract.contractId,
				self.receiveContract.ackedByteCount,
				self.receiveContract.unackedByteCount,
			)
		}

		// drain the buffer
		for _, item := range self.receiveQueue.orderedItems {
			self.peerAudit.Update(func(a *PeerAudit) {
				a.discard(item.messageByteCount)
			})
		}

		self.peerAudit.Complete()

		close(self.exit)
	}()

	self.peerAudit = NewSequencePeerAudit(
		self.client,
		self.source,
		self.receiveBufferSettings.MaxPeerAuditDuration,
	)

	// compress and send acks
	go func() {
		defer self.cancel()

		multiRouteWriter := self.client.RouteManager().OpenMultiRouteWriter(self.source.Reverse())
		defer self.client.RouteManager().CloseMultiRouteWriter(multiRouteWriter)

		writeAck := func(sendAck *sequenceAck) {
			ack := &protocol.Ack{
				MessageId:  sendAck.messageId.Bytes(),
				SequenceId: self.sequenceId.Bytes(),
				Selective:  sendAck.selective,
				Tag:        sendAck.tag,
			}

			ackBytes, _ := proto.Marshal(ack)

			path := self.source.Reverse().AddSource(self.client.ClientId())
			transferFrame := &protocol.TransferFrame{
				TransferPath: path.ToProtobuf(),
				Frame: &protocol.Frame{
					MessageType:  protocol.MessageType_TransferAck,
					MessageBytes: ackBytes,
				},
			}

			transferFrameBytes, _ := proto.Marshal(transferFrame)

			c := func() error {
				return multiRouteWriter.Write(
					self.ctx,
					transferFrameBytes,
					self.receiveBufferSettings.WriteTimeout,
				)
			}
			if glog.V(2) {
				TraceWithReturn(
					fmt.Sprintf(
						"[r]multi route write (ack %d) %s->%s s(%s)",
						sendAck.sequenceNumber,
						self.client.ClientTag(),
						self.source.SourceId,
						self.source.StreamId,
					),
					c,
				)
			} else {
				err := c()
				if err != nil {
					glog.Infof("[r]drop = %s", err)
				}
			}
		}

		for {
			select {
			case <-self.ctx.Done():
				return
			default:
			}

			ackSnapshot := self.ackWindow.Snapshot(false)
			if ackSnapshot.ackUpdateCount == 0 && len(ackSnapshot.selectiveAcks) == 0 {
				// wait for one ack
				select {
				case <-self.ctx.Done():
					return
				case <-ackSnapshot.ackNotify:
				}
			}

			if 0 < self.receiveBufferSettings.AckCompressTimeout {
				select {
				case <-self.ctx.Done():
					return
				case <-time.After(self.receiveBufferSettings.AckCompressTimeout):
				}
			}

			ackSnapshot = self.ackWindow.Snapshot(true)
			if 0 < ackSnapshot.ackUpdateCount {
				writeAck(ackSnapshot.headAck)
			}
			for messageId, ack := range ackSnapshot.selectiveAcks {
				writeAck(&sequenceAck{
					messageId:      messageId,
					sequenceNumber: ack.sequenceNumber,
					selective:      true,
					tag:            ack.tag,
				})
			}
		}
	}()

	for {
		receiveTime := time.Now()
		var timeout time.Duration

		if queueSize, _ := self.receiveQueue.QueueSize(); 0 == queueSize {
			timeout = self.receiveBufferSettings.IdleTimeout
		} else {
			timeout = self.receiveBufferSettings.GapTimeout
			for {
				item := self.receiveQueue.PeekFirst()
				if item == nil {
					break
				}

				itemGapTimeout := item.receiveTime.Add(self.receiveBufferSettings.GapTimeout).Sub(receiveTime)
				if itemGapTimeout < 0 {
					glog.Errorf("[r]%s<-%s s(%s) exit gap timeout\n", self.client.ClientTag(), self.source.SourceId, self.source.StreamId)
					// did not receive a preceding message in time
					return
				}

				if self.nextSequenceNumber < item.sequenceNumber {
					if itemGapTimeout < timeout {
						timeout = itemGapTimeout
					}
					break
				}
				// item.sequenceNumber <= self.nextSequenceNumber

				self.receiveQueue.RemoveByMessageId(item.messageId)

				if self.nextSequenceNumber == item.sequenceNumber {
					// this item is the head of sequence
					if err := self.registerContracts(item); err != nil {
						glog.Errorf("[r]%s<-%s s(%s) exit could not register contracts = %s\n", self.client.ClientTag(), self.source.SourceId, self.source.StreamId, err)
						return
					}
					if self.updateContract(item) {
						glog.V(1).Infof("[r]seq+ %d->%d (queue) %s<-%s s(%s)\n", self.nextSequenceNumber, self.nextSequenceNumber+1, self.client.ClientTag(), self.source.SourceId, self.source.StreamId)
						self.nextSequenceNumber = self.nextSequenceNumber + 1
						self.receiveHead(item)
					} else {
						// no valid contract. it should have been attached to the head
						glog.Errorf("[r]drop head no contract %s<-%s s(%s)\n", self.client.ClientTag(), self.source.SourceId, self.source.StreamId)
						return
					}
				} else {
					// this item is a resend of a previous item
					if item.ack {
						self.sendAck(item.sequenceNumber, item.messageId, false, nil)
					}
				}
			}
		}

		checkpointId := self.idleCondition.Checkpoint()
		select {
		case <-self.ctx.Done():
			return
		case receivePack, ok := <-self.packs:
			if !ok {
				return
			}

			if receivePack.Pack.Nack {
				received, err := self.receiveNack(receivePack)
				if err != nil {
					// bad message
					// close the sequence
					glog.Infof("[r]%s<-%s s(%s) exit could not receive nack = %s\n", self.client.ClientTag(), self.source.SourceId, self.source.StreamId, err)
					self.peerAudit.Update(func(a *PeerAudit) {
						a.badMessage(receivePack.MessageByteCount)
					})
					return
				} else if !received {
					glog.V(1).Infof("[r]drop nack %s<-%s s(%s)\n", self.client.ClientTag(), self.source.SourceId, self.source.StreamId)
					// drop the message
					self.peerAudit.Update(func(a *PeerAudit) {
						a.discard(receivePack.MessageByteCount)
					})
				}

				// note messages of `size < MinMessageByteCount` get counted as `MinMessageByteCount` against the contract
			} else {
				received, err := self.receive(receivePack)
				if err != nil {
					// bad message
					// close the sequence
					glog.Errorf("[r]%s<-%s s(%s) exit could not receive ack = %s\n", self.client.ClientTag(), self.source.SourceId, self.source.StreamId, err)
					self.peerAudit.Update(func(a *PeerAudit) {
						a.badMessage(receivePack.MessageByteCount)
					})
					return
				} else if !received {
					glog.V(1).Infof("[r]drop ack %s<-%s s(%s)\n", self.client.ClientTag(), self.source.SourceId, self.source.StreamId)
					// drop the message
					self.peerAudit.Update(func(a *PeerAudit) {
						a.discard(receivePack.MessageByteCount)
					})
				}
			}
		case <-time.After(timeout):
			if 0 == self.receiveQueue.Len() {
				// idle timeout
				if self.idleCondition.Close(checkpointId) {
					// close the sequence
					return
				}
				// else there are pending updates
			}
		}
	}
}

func (self *ReceiveSequence) sendAck(sequenceNumber uint64, messageId Id, selective bool, tag *protocol.Tag) {
	ack := &sequenceAck{
		sequenceNumber: sequenceNumber,
		messageId:      messageId,
		selective:      selective,
		tag:            tag,
	}
	self.ackWindow.Update(ack)
}

func (self *ReceiveSequence) receive(receivePack *ReceivePack) (bool, error) {
	receiveTime := time.Now()

	sequenceNumber := receivePack.Pack.SequenceNumber
	var contractId *Id
	if self.receiveContract != nil {
		contractId = &self.receiveContract.contractId
	}
	messageId, err := IdFromBytes(receivePack.Pack.MessageId)
	if err != nil {
		return false, errors.New("Bad message_id")
	}

	item := &receiveItem{
		transferItem: transferItem{
			messageId:        messageId,
			sequenceNumber:   sequenceNumber,
			messageByteCount: receivePack.MessageByteCount,
		},

		contractId:      contractId,
		receiveTime:     receiveTime,
		frames:          receivePack.Pack.Frames,
		contractFrame:   receivePack.Pack.ContractFrame,
		receiveCallback: receivePack.ReceiveCallback,
		head:            receivePack.Pack.Head,
		ack:             !receivePack.Pack.Nack,
		tag:             receivePack.Pack.Tag,
	}

	// this case happens when the receiver is reformed or loses state.
	// the sequence id guarantees the sender is the same for the sequence
	// past head items are retransmits. Future head items depend on previous ack,
	// which represent some state the sender has that the receiver is missing
	// advance the receiver state to the latest from the sender
	if item.head && self.nextSequenceNumber < item.sequenceNumber {
		glog.V(2).Infof("[r]seq= %d->%d %s<-%s s(%s)\n", self.nextSequenceNumber, item.sequenceNumber, self.client.ClientTag(), self.source.SourceId, self.source.StreamId)
		self.nextSequenceNumber = item.sequenceNumber
		// the head must have a contract frame to reset the contract
	}

	if removedItem := self.receiveQueue.RemoveBySequenceNumber(sequenceNumber); removedItem != nil {
		self.peerAudit.Update(func(a *PeerAudit) {
			a.resend(removedItem.messageByteCount)
		})
	}

	// replace with the latest value (check both messageId and sequenceNumber)
	if removedItem := self.receiveQueue.RemoveByMessageId(messageId); removedItem != nil {
		self.peerAudit.Update(func(a *PeerAudit) {
			a.resend(removedItem.messageByteCount)
		})
	}

	if sequenceNumber <= self.nextSequenceNumber {
		if self.nextSequenceNumber == sequenceNumber {
			// this item is the head of sequence
			glog.V(2).Infof("[r]seq+ %d->%d %s<-%s s(%s)\n", self.nextSequenceNumber, self.nextSequenceNumber+1, self.client.ClientTag(), self.source.SourceId, self.source.StreamId)
			self.nextSequenceNumber = self.nextSequenceNumber + 1

			if err := self.registerContracts(item); err != nil {
				glog.Errorf("[r]%s<-%s s(%s) ack could not register contracts = %s\n", self.client.ClientTag(), self.source.SourceId, self.source.StreamId, err)
				return false, err
			}
			if self.updateContract(item) {
				self.receiveHead(item)
				return true, nil
			} else {
				// no valid contract. it should have been attached to the head
				glog.Errorf("[r]drop queue head no contract %s<-%s s(%s): head=%t, contract=%t, rcontract=%t\n", self.client.ClientTag(), self.source.SourceId, self.source.StreamId, item.head, item.contractFrame != nil, self.receiveContract != nil)
				return false, errors.New("No contract")
			}
		} else {
			glog.V(1).Infof("[r]drop past sequence number %d <> %d ack=%t %s<-%s s(%s)\n", sequenceNumber, self.nextSequenceNumber, item.ack, self.client.ClientTag(), self.source.SourceId, self.source.StreamId)
			// this item is a resend of a previous item
			if item.ack {
				self.sendAck(sequenceNumber, messageId, false, nil)
			}
			return true, nil
		}
	} else {
		// store only up to a max size in the receive queue
		canQueue := func(byteCount ByteCount) bool {
			// always allow at least one item in the receive queue
			queueSize, queueByteCount := self.receiveQueue.QueueSize()
			if 0 == queueSize {
				return true
			}
			return queueByteCount+byteCount < self.receiveBufferSettings.ReceiveQueueMaxByteCount
		}

		// remove later items to fit
		for !canQueue(receivePack.MessageByteCount) {
			lastItem := self.receiveQueue.PeekLast()
			if receivePack.Pack.SequenceNumber < lastItem.sequenceNumber {
				self.receiveQueue.RemoveByMessageId(lastItem.messageId)
			} else {
				break
			}
		}

		if canQueue(receivePack.MessageByteCount) {
			self.receiveQueue.Add(item)
			self.sendAck(sequenceNumber, messageId, true, item.tag)
			return true, nil
		} else {
			glog.V(1).Infof("[r]drop ack cannot queue %s<-%s s(%s)\n", self.client.ClientTag(), self.source.SourceId, self.source.StreamId)
			return false, nil
		}
	}
}

func (self *ReceiveSequence) receiveNack(receivePack *ReceivePack) (bool, error) {

	receiveTime := time.Now()

	sequenceNumber := receivePack.Pack.SequenceNumber
	// var contractId *Id
	// if self.receiveContract != nil {
	// 	contractId = &self.receiveContract.contractId
	// }
	messageId, err := IdFromBytes(receivePack.Pack.MessageId)
	if err != nil {
		return false, errors.New("Bad message_id")
	}

	var contractId *Id
	if receivePack.Pack.ContractId != nil {
		contractId_, err := IdFromBytes(receivePack.Pack.ContractId)
		if err != nil {
			return false, errors.New("Bad contract_id")
		}
		contractId = &contractId_
	}

	if contractId == nil && !self.receiveBufferSettings.AllowLegacyNack {
		glog.Infof("[r]drop nack required contract id %s<-%s s(%s)\n", self.client.ClientTag(), self.source.SourceId, self.source.StreamId)
		return false, nil
	}

	item := &receiveItem{
		transferItem: transferItem{
			messageId:        messageId,
			sequenceNumber:   sequenceNumber,
			messageByteCount: receivePack.MessageByteCount,
		},
		contractId:      contractId,
		receiveTime:     receiveTime,
		frames:          receivePack.Pack.Frames,
		contractFrame:   receivePack.Pack.ContractFrame,
		receiveCallback: receivePack.ReceiveCallback,
		head:            receivePack.Pack.Head,
		ack:             !receivePack.Pack.Nack,
		tag:             receivePack.Pack.Tag,
	}

	if err := self.registerContracts(item); err != nil {
		glog.Errorf("[r]%s<-%s s(%s) nack could not register contracts = %s\n", self.client.ClientTag(), self.source.SourceId, self.source.StreamId, err)
		return false, err
	}

	if contractId != nil && (self.receiveContract == nil || self.receiveContract.contractId != *contractId) {
		glog.Infof("[r]drop nack contract mismatch %s<-%s s(%s)\n", self.client.ClientTag(), self.source.SourceId, self.source.StreamId)
		return false, nil
	}

	if self.updateContract(item) {
		self.receiveHead(item)
		return true, nil
	} else {
		// no valid contract
		// drop the message. since this is a nack it will not block the sequence
		glog.Infof("[r]drop nack no contract %s<-%s s(%s)\n", self.client.ClientTag(), self.source.SourceId, self.source.StreamId)
		return false, nil
	}
}

func (self *ReceiveSequence) receiveHead(item *receiveItem) {
	frameMessageTypes := []string{}
	for _, frame := range item.frames {
		frameMessageTypes = append(frameMessageTypes, fmt.Sprintf("%v", frame.MessageType))
	}
	frameMessageTypesStr := strings.Join(frameMessageTypes, ", ")
	if item.ack {
		glog.V(1).Infof("[r]head %d (%s) %s<-%s s(%s)\n", item.sequenceNumber, frameMessageTypesStr, self.client.ClientTag(), self.source.SourceId, self.source.StreamId)
	} else {
		glog.V(1).Infof("[r]head nack (%s) %s<-%s s(%s)\n", frameMessageTypesStr, self.client.ClientTag(), self.source.SourceId, self.source.StreamId)
	}
	self.peerAudit.Update(func(a *PeerAudit) {
		a.received(item.messageByteCount)
	})
	var provideMode protocol.ProvideMode
	if self.receiveContract != nil {
		self.receiveContract.ack(item.messageByteCount)
		provideMode = self.receiveContract.provideMode
	} else {
		// no contract peers are considered in network
		provideMode = protocol.ProvideMode_Network
	}
	item.receiveCallback(
		self.source,
		item.frames,
		provideMode,
	)
	if item.ack {
		self.sendAck(item.sequenceNumber, item.messageId, false, item.tag)
	}
}

func (self *ReceiveSequence) registerContracts(item *receiveItem) error {
	if item.contractFrame == nil {
		return nil
	}

	var contract protocol.Contract
	err := proto.Unmarshal(item.contractFrame.MessageBytes, &contract)
	if err != nil {
		// bad message
		// close sequence
		self.peerAudit.Update(func(a *PeerAudit) {
			a.badMessage(item.messageByteCount)
		})
		return err
	}

	// check the hmac with the local provider secret key
	if !self.client.ContractManager().Verify(
		contract.StoredContractHmac,
		contract.StoredContractBytes,
		contract.ProvideMode) {
		glog.Errorf("[r]%s<-%s s(%s) exit contract verification failed (%s)\n", self.client.ClientTag(), self.source.SourceId, self.source.StreamId, contract.ProvideMode)
		// bad contract
		// close sequence
		self.peerAudit.Update(func(a *PeerAudit) {
			a.badContract()
		})
		return errors.New("Contract verification failed.")
	}

	nextReceiveContract, err := newSequenceContract(
		"r",
		&contract,
		self.receiveBufferSettings.MinMessageByteCount,
		1.0,
	)
	if err != nil {
		// bad contract
		// close sequence
		self.peerAudit.Update(func(a *PeerAudit) {
			a.badContract()
		})
		return err
	}

	if err := self.setContract(nextReceiveContract); err != nil {
		// the next contract has already been used
		// bad contract
		// close sequence
		self.peerAudit.Update(func(a *PeerAudit) {
			a.badContract()
		})
		return err
	}

	return nil
}

func (self *ReceiveSequence) setContract(nextReceiveContract *sequenceContract) error {
	// contract already set
	if self.receiveContract != nil && self.receiveContract.contractId == nextReceiveContract.contractId {
		return nil
	}

	// close out the previous contract
	if self.receiveContract != nil {
		self.client.ContractManager().CloseContract(
			self.receiveContract.contractId,
			self.receiveContract.ackedByteCount,
			self.receiveContract.unackedByteCount,
		)
	}
	self.receiveContract = nextReceiveContract
	return nil
}

func (self *ReceiveSequence) updateContract(item *receiveItem) bool {
	// always use a contract if present
	// the sender may send contracts even if `receiveNoContract` is set locally
	if self.receiveContract != nil && self.receiveContract.update(item.messageByteCount) {
		// item.contractId = &self.receiveContract.contractId
		return true
	}
	// `receiveNoContract` is a mutual configuration
	// both sides must configure themselves to require no contract from each other
	if !self.source.IsStream() && self.client.ContractManager().ReceiveNoContract(self.source.SourceId) {
		return true
	}
	return false
}

func (self *ReceiveSequence) Close() {
	self.cancel()

	func() {
		self.packMutex.Lock()
		defer self.packMutex.Unlock()
		close(self.packs)
	}()
}

func (self *ReceiveSequence) Cancel() {
	self.cancel()
}

func (self *ReceiveSequence) WaitForExit() {
	select {
	case <-self.exit:
	}
}

type receiveItem struct {
	transferItem

	contractId      *Id
	head            bool
	receiveTime     time.Time
	frames          []*protocol.Frame
	contractFrame   *protocol.Frame
	receiveCallback ReceiveFunction
	ack             bool
	tag             *protocol.Tag
}

// ordered by sequenceNumber
type receiveQueue = transferQueue[*receiveItem]

func newReceiveQueue() *receiveQueue {
	return newTransferQueue[*receiveItem](func(a *receiveItem, b *receiveItem) int {
		if a.sequenceNumber < b.sequenceNumber {
			return -1
		} else if b.sequenceNumber < a.sequenceNumber {
			return 1
		} else {
			return 0
		}
	})
}

type sequenceAck struct {
	sequenceNumber uint64
	messageId      Id
	selective      bool
	tag            *protocol.Tag
}

type sequenceAckWindowSnapshot struct {
	ackNotify      <-chan struct{}
	headAck        *sequenceAck
	ackUpdateCount int
	selectiveAcks  map[Id]*sequenceAck
}

type sequenceAckWindow struct {
	ackMonitor     *Monitor
	ackLock        sync.Mutex
	headAck        *sequenceAck
	ackUpdateCount int
	selectiveAcks  map[Id]*sequenceAck
}

func newSequenceAckWindow() *sequenceAckWindow {
	return &sequenceAckWindow{
		ackMonitor:     NewMonitor(),
		headAck:        nil,
		ackUpdateCount: 0,
		selectiveAcks:  map[Id]*sequenceAck{},
	}
}

func (self *sequenceAckWindow) Update(ack *sequenceAck) {
	self.ackLock.Lock()
	defer self.ackLock.Unlock()

	if self.headAck == nil || self.headAck.sequenceNumber < ack.sequenceNumber {
		if ack.selective {
			self.selectiveAcks[ack.messageId] = ack
		} else {
			self.ackUpdateCount += 1
			self.headAck = ack
			// no need to clean up `selectiveAcks` here
			// selective acks with sequence number <= head are ignored in a final pass during update
		}
	} else {
		// past the head
		// resend the head
		self.ackUpdateCount += 1
	}

	self.ackMonitor.NotifyAll()
}

func (self *sequenceAckWindow) Snapshot(reset bool) *sequenceAckWindowSnapshot {
	self.ackLock.Lock()
	defer self.ackLock.Unlock()

	var selectiveAcksAfterHead map[Id]*sequenceAck
	if 0 < self.ackUpdateCount {
		selectiveAcksAfterHead = map[Id]*sequenceAck{}
		for messageId, ack := range self.selectiveAcks {
			if self.headAck.sequenceNumber < ack.sequenceNumber {
				selectiveAcksAfterHead[messageId] = ack
			}
		}
	} else {
		selectiveAcksAfterHead = maps.Clone(self.selectiveAcks)
	}

	snapshot := &sequenceAckWindowSnapshot{
		ackNotify:      self.ackMonitor.NotifyChannel(),
		headAck:        self.headAck,
		ackUpdateCount: self.ackUpdateCount,
		selectiveAcks:  selectiveAcksAfterHead,
	}

	if reset {
		// keep the head ack in place
		self.ackUpdateCount = 0
		self.selectiveAcks = map[Id]*sequenceAck{}
	}

	return snapshot
}

type sequenceContract struct {
	tag                        string
	contract                   *protocol.Contract
	contractId                 Id
	transferByteCount          ByteCount
	effectiveTransferByteCount ByteCount
	provideMode                protocol.ProvideMode

	minUpdateByteCount ByteCount

	path TransferPath

	ackedByteCount   ByteCount
	unackedByteCount ByteCount
}

func newSequenceContract(tag string, contract *protocol.Contract, minUpdateByteCount ByteCount, contractFillFraction float32) (*sequenceContract, error) {
	storedContract := &protocol.StoredContract{}
	err := proto.Unmarshal(contract.StoredContractBytes, storedContract)
	if err != nil {
		return nil, err
	}

	contractId, err := IdFromBytes(storedContract.ContractId)
	if err != nil {
		return nil, err
	}

	path, err := TransferPathFromBytes(
		storedContract.SourceId,
		storedContract.DestinationId,
		storedContract.StreamId,
	)
	if err != nil {
		return nil, err
	}

	return &sequenceContract{
		tag:                        tag,
		contract:                   contract,
		contractId:                 contractId,
		transferByteCount:          ByteCount(storedContract.TransferByteCount),
		effectiveTransferByteCount: ByteCount(float32(storedContract.TransferByteCount) * contractFillFraction),
		provideMode:                contract.ProvideMode,
		minUpdateByteCount:         minUpdateByteCount,
		path:                       path,
		ackedByteCount:             ByteCount(0),
		unackedByteCount:           ByteCount(0),
	}, nil
}

func (self *sequenceContract) update(byteCount ByteCount) bool {
	effectiveByteCount := max(self.minUpdateByteCount, byteCount)

	if self.effectiveTransferByteCount < self.ackedByteCount+self.unackedByteCount+effectiveByteCount {
		// doesn't fit in contract
		// if glog.V(1) {
		glog.Infof(
			"[%s]debit contract %s failed +%d->%d (%d/%d total %.1f%% full)\n",
			self.tag,
			self.contractId,
			effectiveByteCount,
			self.ackedByteCount+self.unackedByteCount+effectiveByteCount,
			self.ackedByteCount+self.unackedByteCount,
			self.effectiveTransferByteCount,
			100.0*float32(self.ackedByteCount+self.unackedByteCount)/float32(self.effectiveTransferByteCount),
		)
		// }
		return false
	}
	self.unackedByteCount += effectiveByteCount
	if glog.V(1) {
		glog.Infof(
			"[%s]debit contract %s passed +%d->%d (%d/%d total %.1f%% full)\n",
			self.tag,
			self.contractId,
			effectiveByteCount,
			self.ackedByteCount+self.unackedByteCount,
			self.ackedByteCount+self.unackedByteCount,
			self.effectiveTransferByteCount,
			100.0*float32(self.ackedByteCount+self.unackedByteCount)/float32(self.effectiveTransferByteCount),
		)
	}
	return true
}

func (self *sequenceContract) ack(byteCount ByteCount) {
	effectiveByteCount := max(self.minUpdateByteCount, byteCount)

	if self.unackedByteCount < effectiveByteCount {
		// debug.PrintStack()
		panic(fmt.Errorf("Bad accounting %d <> %d", self.unackedByteCount, effectiveByteCount))
	}
	self.unackedByteCount -= effectiveByteCount
	self.ackedByteCount += effectiveByteCount
}

type ForwardBufferSettings struct {
	IdleTimeout time.Duration

	SequenceBufferSize int

	WriteTimeout time.Duration
}

type ForwardBuffer struct {
	ctx    context.Context
	client *Client

	forwardBufferSettings *ForwardBufferSettings

	mutex sync.Mutex
	// destination -> forward sequence
	forwardSequences map[TransferPath]*ForwardSequence
}

func NewForwardBuffer(ctx context.Context,
	client *Client,
	forwardBufferSettings *ForwardBufferSettings) *ForwardBuffer {
	return &ForwardBuffer{
		ctx:                   ctx,
		client:                client,
		forwardBufferSettings: forwardBufferSettings,
		forwardSequences:      map[TransferPath]*ForwardSequence{},
	}
}

func (self *ForwardBuffer) Pack(forwardPack *ForwardPack, timeout time.Duration) (bool, error) {
	initForwardSequence := func(skip *ForwardSequence) *ForwardSequence {
		self.mutex.Lock()
		defer self.mutex.Unlock()

		forwardSequence, ok := self.forwardSequences[forwardPack.Destination]
		if ok {
			if skip == nil || skip != forwardSequence {
				return forwardSequence
			} else {
				forwardSequence.Cancel()
				// delete(self.forwardSequences, forwardPack.Destination)
			}
		}
		forwardSequence = NewForwardSequence(
			self.ctx,
			self.client,
			forwardPack.Destination,
			self.forwardBufferSettings,
		)
		self.forwardSequences[forwardPack.Destination] = forwardSequence
		go func() {
			HandleError(forwardSequence.Run)
			forwardSequence.Close()

			self.mutex.Lock()
			defer self.mutex.Unlock()
			// clean up
			if forwardSequence == self.forwardSequences[forwardPack.Destination] {
				delete(self.forwardSequences, forwardPack.Destination)
			}
		}()
		return forwardSequence
	}

	var forwardSequence *ForwardSequence
	var success bool
	var err error
	for i := 0; i < 2; i += 1 {
		select {
		case <-self.ctx.Done():
			return false, errors.New("Done.")
		default:
		}
		forwardSequence = initForwardSequence(forwardSequence)
		if success, err = forwardSequence.Pack(forwardPack, timeout); err == nil {
			return success, nil
		}
		// sequence closed
	}
	return success, err
}

func (self *ForwardBuffer) Close() {
	self.mutex.Lock()
	defer self.mutex.Unlock()

	// cancel all open sequences
	// the control of the sequence will close it
	for _, forwardSequence := range self.forwardSequences {
		forwardSequence.Cancel()
	}
}

func (self *ForwardBuffer) Cancel() {
	self.mutex.Lock()
	defer self.mutex.Unlock()

	// cancel all open sequences
	for _, forwardSequence := range self.forwardSequences {
		forwardSequence.Cancel()
	}
}

func (self *ForwardBuffer) Flush() {
	self.mutex.Lock()
	defer self.mutex.Unlock()

	// cancel all open sequences
	for destination, forwardSequence := range self.forwardSequences {
		if !destination.IsControlDestination() {
			forwardSequence.Cancel()
		}
	}
}

type ForwardSequence struct {
	ctx    context.Context
	cancel context.CancelFunc

	client    *Client
	clientId  Id
	clientTag string

	destination TransferPath

	forwardBufferSettings *ForwardBufferSettings

	packMutex sync.Mutex
	packs     chan *ForwardPack

	idleCondition *IdleCondition

	multiRouteWriter MultiRouteWriter
}

func NewForwardSequence(
	ctx context.Context,
	client *Client,
	destination TransferPath,
	forwardBufferSettings *ForwardBufferSettings) *ForwardSequence {
	cancelCtx, cancel := context.WithCancel(ctx)
	return &ForwardSequence{
		ctx:                   cancelCtx,
		cancel:                cancel,
		client:                client,
		destination:           destination,
		forwardBufferSettings: forwardBufferSettings,
		packs:                 make(chan *ForwardPack, forwardBufferSettings.SequenceBufferSize),
		idleCondition:         NewIdleCondition(),
	}
}

// success, error
func (self *ForwardSequence) Pack(forwardPack *ForwardPack, timeout time.Duration) (bool, error) {
	self.packMutex.Lock()
	defer self.packMutex.Unlock()

	select {
	case <-forwardPack.Ctx.Done():
		return false, errors.New("Done.")
	case <-self.ctx.Done():
		return false, errors.New("Done.")
	default:
	}

	if !self.idleCondition.UpdateOpen() {
		return false, errors.New("Done.")
	}
	defer self.idleCondition.UpdateClose()

	if timeout < 0 {
		select {
		case <-forwardPack.Ctx.Done():
			return false, errors.New("Done.")
		case <-self.ctx.Done():
			return false, errors.New("Done.")
		case self.packs <- forwardPack:
			return true, nil
		}
	} else if timeout == 0 {
		select {
		case <-forwardPack.Ctx.Done():
			return false, errors.New("Done.")
		case <-self.ctx.Done():
			return false, errors.New("Done.")
		case self.packs <- forwardPack:
			return true, nil
		default:
			return false, nil
		}
	} else {
		select {
		case <-forwardPack.Ctx.Done():
			return false, errors.New("Done.")
		case <-self.ctx.Done():
			return false, errors.New("Done.")
		case self.packs <- forwardPack:
			return true, nil
		case <-time.After(timeout):
			return false, nil
		}
	}
}

func (self *ForwardSequence) Run() {
	defer self.cancel()

	self.multiRouteWriter = self.client.RouteManager().OpenMultiRouteWriter(self.destination)
	defer self.client.RouteManager().CloseMultiRouteWriter(self.multiRouteWriter)

	for {
		checkpointId := self.idleCondition.Checkpoint()
		select {
		case <-self.ctx.Done():
			return
		case forwardPack, ok := <-self.packs:
			if !ok {
				return
			}
			c := func() error {
				return self.multiRouteWriter.Write(self.ctx, forwardPack.TransferFrameBytes, self.forwardBufferSettings.WriteTimeout)
			}
			if glog.V(2) {
				TraceWithReturn(
					fmt.Sprintf("[f]multi route write %s->%s s(%s)", self.clientTag, self.destination.DestinationId, self.destination.StreamId),
					c,
				)
			} else {
				err := c()
				if err != nil {
					glog.Infof("[f]drop = %s", err)
				}
			}
		case <-time.After(self.forwardBufferSettings.IdleTimeout):
			if self.idleCondition.Close(checkpointId) {
				// close the sequence
				return
			}
			// else there are pending updates
		}
	}
}

func (self *ForwardSequence) Close() {
	self.cancel()

	func() {
		self.packMutex.Lock()
		defer self.packMutex.Unlock()
		close(self.packs)
	}()
}

func (self *ForwardSequence) Cancel() {
	self.cancel()
}

type PeerAudit struct {
	startTime           time.Time
	lastModifiedTime    time.Time
	Abuse               bool
	BadContractCount    int
	DiscardedByteCount  ByteCount
	DiscardedCount      int
	BadMessageByteCount ByteCount
	BadMessageCount     int
	SendByteCount       ByteCount
	SendCount           int
	ResendByteCount     ByteCount
	ResendCount         int
}

func NewPeerAudit(startTime time.Time) *PeerAudit {
	return &PeerAudit{
		startTime:           startTime,
		lastModifiedTime:    startTime,
		BadContractCount:    0,
		DiscardedByteCount:  ByteCount(0),
		DiscardedCount:      0,
		BadMessageByteCount: ByteCount(0),
		BadMessageCount:     0,
		SendByteCount:       ByteCount(0),
		SendCount:           0,
		ResendByteCount:     ByteCount(0),
		ResendCount:         0,
	}
}

func (self *PeerAudit) badMessage(byteCount ByteCount) {
	self.BadMessageCount += 1
	self.BadMessageByteCount += byteCount
}

func (self *PeerAudit) discard(byteCount ByteCount) {
	self.DiscardedCount += 1
	self.DiscardedByteCount += byteCount
}

func (self *PeerAudit) badContract() {
	self.BadContractCount += 1
}

func (self *PeerAudit) received(byteCount ByteCount) {
	self.SendCount += 1
	self.SendByteCount += byteCount
}

func (self *PeerAudit) resend(byteCount ByteCount) {
	self.ResendCount += 1
	self.ResendByteCount += byteCount
}

type SequencePeerAudit struct {
	client           *Client
	source           TransferPath
	maxAuditDuration time.Duration

	peerAudit *PeerAudit
}

func NewSequencePeerAudit(client *Client, source TransferPath, maxAuditDuration time.Duration) *SequencePeerAudit {
	return &SequencePeerAudit{
		client:           client,
		source:           source,
		maxAuditDuration: maxAuditDuration,
		peerAudit:        nil,
	}
}

func (self *SequencePeerAudit) Update(callback func(*PeerAudit)) {
	auditTime := time.Now()

	if self.peerAudit != nil && self.maxAuditDuration <= auditTime.Sub(self.peerAudit.startTime) {
		self.Complete()
	}
	if self.peerAudit == nil {
		self.peerAudit = NewPeerAudit(auditTime)
	}

	callback(self.peerAudit)
	self.peerAudit.lastModifiedTime = auditTime
	// TODO auto complete the peer audit after timeout
}

func (self *SequencePeerAudit) Complete() {
	if self.peerAudit == nil {
		return
	}

	peerAudit := &protocol.PeerAudit{
		PeerId:              self.source.SourceId.Bytes(),
		StreamId:            self.source.StreamId.Bytes(),
		Duration:            uint64(math.Ceil((self.peerAudit.lastModifiedTime.Sub(self.peerAudit.startTime)).Seconds())),
		Abuse:               self.peerAudit.Abuse,
		BadContractCount:    uint64(self.peerAudit.BadContractCount),
		DiscardedByteCount:  uint64(self.peerAudit.DiscardedByteCount),
		DiscardedCount:      uint64(self.peerAudit.DiscardedCount),
		BadMessageByteCount: uint64(self.peerAudit.BadMessageByteCount),
		BadMessageCount:     uint64(self.peerAudit.BadMessageCount),
		SendByteCount:       uint64(self.peerAudit.SendByteCount),
		SendCount:           uint64(self.peerAudit.SendCount),
		ResendByteCount:     uint64(self.peerAudit.ResendByteCount),
		ResendCount:         uint64(self.peerAudit.ResendCount),
	}
	self.client.ClientOob().SendControl(
		[]*protocol.Frame{RequireToFrame(peerAudit)},
		func(resultFrames []*protocol.Frame, err error) {},
	)
	self.peerAudit = nil
}

// contract frames are not counted towards the message byte count
// this is required since contracts can be attached post-hoc
func MessageByteCount(frames []*protocol.Frame) ByteCount {
	// messageByteCount := ByteCount(0)
	// for _, frame := range frames {
	// 	if frame.MessageType != protocol.MessageType_TransferContract {
	// 		messageByteCount += ByteCount(len(frame.MessageBytes))
	// 	}
	// }
	// return messageByteCount
	messageByteCount := ByteCount(0)
	for _, frame := range frames {
		messageByteCount += ByteCount(len(frame.MessageBytes))
	}
	return messageByteCount
}

// func MessageFrames(frames []*protocol.Frame) []*protocol.Frame {
// 	messages := []*protocol.Frame{}
// 	for _, frame := range frames {
// 		if frame.MessageType != protocol.MessageType_TransferContract {
// 			messages = append(messages, frame)
// 		}
// 	}
// 	return messages
// }<|MERGE_RESOLUTION|>--- conflicted
+++ resolved
@@ -128,12 +128,8 @@
 		MaxPeerAuditDuration: 60 * time.Second,
 		// this includes transport reconnections
 		WriteTimeout:             15 * time.Second,
-<<<<<<< HEAD
-		ReceiveQueueMaxByteCount: mib(2),
+		ReceiveQueueMaxByteCount: mib(2) + kib(512),
 		AllowLegacyNack:          true,
-=======
-		ReceiveQueueMaxByteCount: mib(2) + kib(512),
->>>>>>> e6a1353d
 	}
 }
 
